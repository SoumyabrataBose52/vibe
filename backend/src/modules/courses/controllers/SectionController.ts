--- conflicted
+++ resolved
@@ -11,13 +11,13 @@
   SectionDeletedResponse,
   DeleteSectionParams,
 } from '#courses/classes/index.js';
+import {ResponseSchema} from 'routing-controllers-openapi';
+import {BadRequestErrorResponse} from '#shared/index.js';
 import {SectionService} from '#courses/services/SectionService.js';
-import {BadRequestErrorResponse} from '#shared/index.js';
-
 import {instanceToPlain} from 'class-transformer';
 import {injectable, inject} from 'inversify';
 import {
-  JsonController,
+  JsonController as JsonController,
   Authorized,
   Post,
   HttpCode,
@@ -28,52 +28,12 @@
   Put,
   Delete,
 } from 'routing-controllers';
-<<<<<<< HEAD
-import {CourseRepository} from '../../../shared/database/providers/mongo/repositories/CourseRepository';
-import {ItemRepository} from '../../../shared/database/providers/mongo/repositories/ItemRepository';
-import {
-  DeleteError,
-  ReadError,
-  UpdateError,
-} from '../../../shared/errors/errors';
-import {inject, injectable} from 'inversify';
-import {ItemsGroup} from '../classes/transformers/Item';
-import {Section} from '../classes/transformers/Section';
-import {
-  CreateSectionBody,
-  CreateSectionParams,
-  MoveSectionBody,
-  MoveSectionParams,
-  UpdateSectionBody,
-  UpdateSectionParams,
-  SectionDataResponse,
-  SectionNotFoundErrorResponse,
-  SectionDeletedResponse,
-  DeleteSectionParams,
-} from '../classes/validators/SectionValidators';
-import {calculateNewOrder} from '../utils/calculateNewOrder';
-import {OpenAPI, ResponseSchema} from 'routing-controllers-openapi';
-import {BadRequestErrorResponse} from '../../../shared/middleware/errorHandler';
-import {SectionService} from '../services/SectionService';
-import {CourseVersion} from '../classes/transformers';
-import TYPES from '../types';
-import GLOBAL_TYPES from '../../../types';
-=======
-import {ResponseSchema} from 'routing-controllers-openapi';
 import {COURSES_TYPES} from '#courses/types.js';
->>>>>>> b65e2685
 @injectable()
 @JsonController('/courses')
 export class SectionController {
   constructor(
-<<<<<<< HEAD
-    @inject(GLOBAL_TYPES.CourseRepo)
-    private readonly courseRepo: CourseRepository,
-    @inject(TYPES.ItemRepo) private readonly itemRepo: ItemRepository,
-    @inject(TYPES.SectionService)
-=======
     @inject(COURSES_TYPES.SectionService)
->>>>>>> b65e2685
     private readonly sectionService: SectionService,
   ) {
     if (!this.sectionService) {
