import 'reflect-metadata';
import {
  Authorized,
  Body,
  Get,
  HttpError,
  JsonController,
  Params,
  Post,
  Delete,
  BadRequestError,
  HttpCode,
  NotFoundError,
  InternalServerError,
} from 'routing-controllers';
import {Inject, Service} from 'typedi';
import {instanceToPlain} from 'class-transformer';
import {ObjectId} from 'mongodb';
import {CourseRepository} from 'shared/database/providers/mongo/repositories/CourseRepository';
import {ReadError} from 'shared/errors/errors';
import {OpenAPI, ResponseSchema} from 'routing-controllers-openapi';
import {CourseVersionService} from '../services';
import {
  CreateCourseVersionParams,
  CreateCourseVersionBody,
  ReadCourseVersionParams,
  DeleteCourseVersionParams,
  CourseVersionDataResponse,
  CourseVersionNotFoundErrorResponse,
  CreateCourseVersionResponse,
} from '../classes/validators/CourseVersionValidators';
<<<<<<< HEAD
import {OpenAPI, ResponseSchema} from 'routing-controllers-openapi';
import {BadRequestErrorResponse} from 'shared/middleware/errorHandler';
=======
import {BadRequestErrorResponse} from 'shared/middleware/errorHandler';
import {CourseVersion} from '../classes/transformers';
>>>>>>> f1d42bfc

@OpenAPI({
  tags: ['Course Versions'],
})
@JsonController('/courses')
@Service()
export class CourseVersionController {
  constructor(
    @Inject('CourseVersionService')
    private readonly courseVersionService: CourseVersionService,
    @Inject('CourseRepo') private readonly courseRepo: CourseRepository,
  ) {}

  @Authorized(['admin', 'instructor'])
  @Post('/:id/versions', {transformResponse: true})
  @HttpCode(201)
  @ResponseSchema(CreateCourseVersionResponse, {
    description: 'Course version created successfully',
  })
  @ResponseSchema(BadRequestErrorResponse, {
    description: 'Bad Request Error',
    statusCode: 400,
  })
  @ResponseSchema(CourseVersionNotFoundErrorResponse, {
    description: 'Course not found',
    statusCode: 404,
  })
  @OpenAPI({
    summary: 'Create Course Version',
    description: 'Creates a new version for a specific course.',
  })
  async create(
    @Params() params: CreateCourseVersionParams,
    @Body() body: CreateCourseVersionBody,
  ): Promise<CourseVersion> {
    const {id} = params;
    try {
      //Fetch Course from DB
      const course = await this.courseRepo.read(id);

      //Create Version
      let version = new CourseVersion(body);
      version.courseId = new ObjectId(id);
      version = (await this.courseRepo.createVersion(version)) as CourseVersion;

      //Add Version to Course
      course.versions.push(version._id);
      course.updatedAt = new Date();

      //Update Course
      const updatedCourse = await this.courseRepo.update(id, course);

      return {
        course: instanceToPlain(updatedCourse),
        version: instanceToPlain(version),
      } as any;
    } catch (error) {
      if (error instanceof NotFoundError) {
        throw new HttpError(404, error.message);
      }
      if (error instanceof ReadError) {
        throw new HttpError(500, error.message);
      }
      throw new HttpError(500, error.message);
    }
  }

  @Authorized(['admin', 'instructor', 'student'])
  @Get('/versions/:id')
  @ResponseSchema(CourseVersionDataResponse, {
    description: 'Course version retrieved successfully',
  })
  @ResponseSchema(BadRequestErrorResponse, {
    description: 'Bad Request Error',
    statusCode: 400,
  })
  @ResponseSchema(CourseVersionNotFoundErrorResponse, {
    description: 'Course version not found',
    statusCode: 404,
  })
  @OpenAPI({
    summary: 'Get Course Version',
    description: 'Retrieves a course version by its ID.',
  })
<<<<<<< HEAD
  async read(@Params() params: ReadCourseVersionParams) {
=======
  async read(
    @Params() params: ReadCourseVersionParams,
  ): Promise<CourseVersion> {
>>>>>>> f1d42bfc
    const {id} = params;
    const retrievedCourseVersion =
      await this.courseVersionService.readCourseVersion(id);
    const retrievedCourseVersionExample = retrievedCourseVersion;
    return retrievedCourseVersion;
  }

  @Authorized(['admin', 'instructor'])
  @Delete('/:courseId/versions/:versionId')
  @ResponseSchema(DeleteCourseVersionParams, {
    description: 'Course version deleted successfully',
  })
  @ResponseSchema(BadRequestErrorResponse, {
    description: 'Bad Request Error',
    statusCode: 400,
  })
  @ResponseSchema(CourseVersionNotFoundErrorResponse, {
    description: 'Course or version not found',
    statusCode: 404,
  })
  @OpenAPI({
    summary: 'Delete Course Version',
    description: 'Deletes a course version by its ID.',
  })
<<<<<<< HEAD
  async delete(@Params() params: DeleteCourseVersionParams) {
=======
  async delete(
    @Params() params: DeleteCourseVersionParams,
  ): Promise<{message: string}> {
>>>>>>> f1d42bfc
    const {courseId, versionId} = params;
    if (!versionId || !courseId) {
      throw new BadRequestError('Version ID is required');
    }
    const deletedVersion = await this.courseVersionService.deleteCourseVersion(
      courseId,
      versionId,
    );
    if (!deletedVersion) {
      throw new InternalServerError(
        'Failed to Delete Version, Please try again later',
      );
    }
    return {
      message: `Version with the ID ${versionId} has been deleted successfully.`,
    };
  }
}<|MERGE_RESOLUTION|>--- conflicted
+++ resolved
@@ -29,13 +29,8 @@
   CourseVersionNotFoundErrorResponse,
   CreateCourseVersionResponse,
 } from '../classes/validators/CourseVersionValidators';
-<<<<<<< HEAD
-import {OpenAPI, ResponseSchema} from 'routing-controllers-openapi';
-import {BadRequestErrorResponse} from 'shared/middleware/errorHandler';
-=======
 import {BadRequestErrorResponse} from 'shared/middleware/errorHandler';
 import {CourseVersion} from '../classes/transformers';
->>>>>>> f1d42bfc
 
 @OpenAPI({
   tags: ['Course Versions'],
@@ -120,13 +115,9 @@
     summary: 'Get Course Version',
     description: 'Retrieves a course version by its ID.',
   })
-<<<<<<< HEAD
-  async read(@Params() params: ReadCourseVersionParams) {
-=======
   async read(
     @Params() params: ReadCourseVersionParams,
   ): Promise<CourseVersion> {
->>>>>>> f1d42bfc
     const {id} = params;
     const retrievedCourseVersion =
       await this.courseVersionService.readCourseVersion(id);
@@ -151,13 +142,9 @@
     summary: 'Delete Course Version',
     description: 'Deletes a course version by its ID.',
   })
-<<<<<<< HEAD
-  async delete(@Params() params: DeleteCourseVersionParams) {
-=======
   async delete(
     @Params() params: DeleteCourseVersionParams,
   ): Promise<{message: string}> {
->>>>>>> f1d42bfc
     const {courseId, versionId} = params;
     if (!versionId || !courseId) {
       throw new BadRequestError('Version ID is required');
