--- conflicted
+++ resolved
@@ -29,12 +29,6 @@
 import {CourseVersion} from '../classes/transformers';
 import TYPES from '../types';
 
-<<<<<<< HEAD
-@OpenAPI({
-  tags: ['Course Versions'],
-})
-=======
->>>>>>> e46cba37
 @injectable()
 @JsonController('/courses')
 export class CourseVersionController {
