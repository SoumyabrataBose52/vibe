--- conflicted
+++ resolved
@@ -226,10 +226,7 @@
       courseId,
       courseVersionId,
     );
-<<<<<<< HEAD
-=======
     console.log(progress.currentItem);
->>>>>>> ff680adb
     if (progress.currentItem.toString() !== itemId) {
       throw new ForbiddenError('Item does not match current progress');
     }
