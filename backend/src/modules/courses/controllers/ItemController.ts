import 'reflect-metadata';
import {
  JsonController,
  Authorized,
  Post,
  Body,
  Get,
  Put,
  Delete,
  Params,
  HttpCode,
  CurrentUser,
  ForbiddenError,
} from 'routing-controllers';
import {inject, injectable} from 'inversify';
import {
  CreateItemBody,
  UpdateItemBody,
  MoveItemBody,
  CreateItemParams,
  ReadAllItemsParams,
  UpdateItemParams,
  MoveItemParams,
  DeleteItemParams,
  DeletedItemResponse,
  GetItemParams,
} from '../classes/validators/ItemValidators';
import {ItemService} from '../services';
import {OpenAPI, ResponseSchema} from 'routing-controllers-openapi';
import {BadRequestErrorResponse} from '../../../shared/middleware/errorHandler';
import {
  ItemDataResponse,
  ItemNotFoundErrorResponse,
} from '../classes/validators/ItemValidators';
import {IUser} from 'shared/interfaces/Models';
import {ProgressService} from 'modules/users/services/ProgressService';
import TYPES from '../types';
import USER_TYPES from '../../users/types';

<<<<<<< HEAD
@OpenAPI({
  tags: ['Course Items'],
})
=======
>>>>>>> e46cba37
@injectable()
@JsonController('/courses')
export class ItemController {
  constructor(
    @inject(TYPES.ItemService) private readonly itemService: ItemService,
    @inject(USER_TYPES.ProgressService)
    private readonly progressService: ProgressService,
  ) {}

  @Authorized(['admin'])
  @Post('/versions/:versionId/modules/:moduleId/sections/:sectionId/items')
  @HttpCode(201)
  @ResponseSchema(ItemDataResponse, {
    description: 'Item created successfully',
  })
  @ResponseSchema(BadRequestErrorResponse, {
    description: 'Bad Request Error',
    statusCode: 400,
  })
  @ResponseSchema(ItemNotFoundErrorResponse, {
    description: 'Item not found',
    statusCode: 404,
  })
  async create(
    @Params() params: CreateItemParams,
    @Body() body: CreateItemBody,
  ) {
    const {versionId, moduleId, sectionId} = params;
    return await this.itemService.createItem(
      versionId,
      moduleId,
      sectionId,
      body,
    );
  }

  @Authorized(['admin', 'instructor', 'student'])
  @Get('/versions/:versionId/modules/:moduleId/sections/:sectionId/items')
  @ResponseSchema(ItemDataResponse, {
    description: 'Items retrieved successfully',
  })
  @ResponseSchema(BadRequestErrorResponse, {
    description: 'Bad Request Error',
    statusCode: 400,
  })
  @ResponseSchema(ItemNotFoundErrorResponse, {
    description: 'Item not found',
    statusCode: 404,
  })
  async readAll(@Params() params: ReadAllItemsParams) {
    const {versionId, moduleId, sectionId} = params;
    return await this.itemService.readAllItems(versionId, moduleId, sectionId);
  }

  @Authorized(['admin'])
  @Put(
    '/versions/:versionId/modules/:moduleId/sections/:sectionId/items/:itemId',
  )
  @ResponseSchema(ItemDataResponse, {
    description: 'Item updated successfully',
  })
  @ResponseSchema(BadRequestErrorResponse, {
    description: 'Bad Request Error',
    statusCode: 400,
  })
  @ResponseSchema(ItemNotFoundErrorResponse, {
    description: 'Item not found',
    statusCode: 404,
  })
  async update(
    @Params() params: UpdateItemParams,
    @Body() body: UpdateItemBody,
  ) {
    const {versionId, moduleId, sectionId, itemId} = params;
    return await this.itemService.updateItem(
      versionId,
      moduleId,
      sectionId,
      itemId,
      body,
    );
  }

  @Authorized(['instructor', 'admin'])
  @Delete('/itemGroups/:itemsGroupId/items/:itemId')
  @ResponseSchema(DeletedItemResponse, {
    description: 'Item deleted successfully',
  })
  @ResponseSchema(BadRequestErrorResponse, {
    description: 'Bad Request Error',
    statusCode: 400,
  })
  @ResponseSchema(ItemNotFoundErrorResponse, {
    description: 'Item not found',
    statusCode: 404,
  })
  async delete(@Params() params: DeleteItemParams) {
    const {itemsGroupId, itemId} = params;
    return await this.itemService.deleteItem(itemsGroupId, itemId);
  }

  @Authorized(['admin'])
  @Put(
    '/versions/:versionId/modules/:moduleId/sections/:sectionId/items/:itemId/move',
  )
  @ResponseSchema(ItemDataResponse, {
    description: 'Item moved successfully',
  })
  @ResponseSchema(BadRequestErrorResponse, {
    description: 'Bad Request Error',
    statusCode: 400,
  })
  @ResponseSchema(ItemNotFoundErrorResponse, {
    description: 'Item not found',
    statusCode: 404,
  })
  async move(@Params() params: MoveItemParams, @Body() body: MoveItemBody) {
    const {versionId, moduleId, sectionId, itemId} = params;
    return await this.itemService.moveItem(
      versionId,
      moduleId,
      sectionId,
      itemId,
      body,
    );
  }

  @Authorized(['admin', 'instructor', 'student'])
  @Get('/:courseId/versions/:versionId/item/:itemId')
  @HttpCode(201)
  @ResponseSchema(ItemDataResponse, {
    description: 'Item retrieved successfully',
  })
  @ResponseSchema(BadRequestErrorResponse, {
    description: 'Bad Request Error',
    statusCode: 400,
  })
  @ResponseSchema(ItemNotFoundErrorResponse, {
    description: 'Item not found',
    statusCode: 404,
  })
  async getItem(@CurrentUser() user: IUser, @Params() params: GetItemParams) {
    const {courseId, courseVersionId, itemId} = params;
    const progress = await this.progressService.getUserProgress(
      user._id,
      courseId,
      courseVersionId,
    );
    if (progress.currentItem !== itemId) {
      throw new ForbiddenError('Item does not match current progress');
    }
    return await this.itemService.readItem(courseVersionId, itemId);
  }
}<|MERGE_RESOLUTION|>--- conflicted
+++ resolved
@@ -37,12 +37,6 @@
 import TYPES from '../types';
 import USER_TYPES from '../../users/types';
 
-<<<<<<< HEAD
-@OpenAPI({
-  tags: ['Course Items'],
-})
-=======
->>>>>>> e46cba37
 @injectable()
 @JsonController('/courses')
 export class ItemController {
