--- conflicted
+++ resolved
@@ -13,15 +13,12 @@
   BadRequestError,
 } from 'routing-controllers';
 import {Service, Inject} from 'typedi';
-<<<<<<< HEAD
 import {instanceToPlain, plainToInstance} from 'class-transformer';
 import {CourseRepository} from 'shared/database/providers/mongo/repositories/CourseRepository';
 import {ItemRepository} from 'shared/database/providers/mongo/repositories/ItemRepository';
 import {ItemsGroup, Item} from '../classes/transformers/Item';
 import {DeleteError} from 'shared/errors/errors';
 import {ItemService} from '../services/ItemService';
-=======
->>>>>>> 660695a3
 import {
   CreateItemBody,
   UpdateItemBody,
@@ -31,16 +28,8 @@
   UpdateItemParams,
   MoveItemParams,
   DeleteItemParams,
-<<<<<<< HEAD
-  ItemDataResponse,
-  ItemNotFoundErrorResponse,
   DeletedItemResponse,
 } from '../classes/validators/ItemValidators';
-=======
-  DeletedItemResponse,
-} from '../classes/validators/ItemValidators';
-import {ItemService} from '../services';
->>>>>>> 660695a3
 import {OpenAPI, ResponseSchema} from 'routing-controllers-openapi';
 import {BadRequestErrorResponse} from 'shared/middleware/errorHandler';
 import {
@@ -48,27 +37,13 @@
   ItemNotFoundErrorResponse,
 } from '../classes/validators/ItemValidators';
 
-<<<<<<< HEAD
-/**
- * Controller for managing items within course modules and sections.
- * Handles operations such as creation, retrieval, update, and reordering.
- *
- * @category Courses/Controllers
- * @categoryDescription
- * Provides endpoints for working with "items" inside sections of modules
- * within course versions. This includes content like videos, blogs, or quizzes.
- */
-
-=======
 @OpenAPI({
   tags: ['Items'],
 })
->>>>>>> 660695a3
 @JsonController('/courses')
 @Service()
 export class ItemController {
   constructor(
-<<<<<<< HEAD
     @Inject('CourseRepo') private readonly courseRepo: CourseRepository,
     @Inject('ItemRepo') private readonly itemRepo: ItemRepository,
     @Inject('ItemService') private readonly itemService: ItemService,
@@ -77,10 +52,6 @@
       throw new Error('CourseRepository is not properly injected');
     }
   }
-=======
-    @Inject('ItemService') private readonly itemService: ItemService,
-  ) {}
->>>>>>> 660695a3
 
   /**
    * Create a new item under a specific section of a module in a course version.
@@ -97,8 +68,6 @@
   @Authorized(['admin'])
   @Post('/versions/:versionId/modules/:moduleId/sections/:sectionId/items')
   @HttpCode(201)
-<<<<<<< HEAD
-=======
   @OpenAPI({
     summary: 'Create Item',
     description: 'Creates a new item within a section.',
@@ -119,7 +88,6 @@
     description:
       'Creates a new item in the specified section with the provided details.',
   })
->>>>>>> 660695a3
   async create(
     @Params() params: CreateItemParams,
     @Body() body: CreateItemBody,
@@ -163,7 +131,6 @@
       'Retrieves all items from the specified section of a module in a course version.',
   })
   async readAll(@Params() params: ReadAllItemsParams) {
-<<<<<<< HEAD
     try {
       const {versionId, moduleId, sectionId} = params;
       //Fetch Version
@@ -188,10 +155,8 @@
         throw new HttpError(500, error.message);
       }
     }
-=======
     const {versionId, moduleId, sectionId} = params;
     return await this.itemService.readAllItems(versionId, moduleId, sectionId);
->>>>>>> 660695a3
   }
 
   /**
@@ -266,7 +231,6 @@
     description: 'Deletes an item from a course section permanently.',
   })
   async delete(@Params() params: DeleteItemParams) {
-<<<<<<< HEAD
     try {
       const {itemsGroupId, itemId} = params;
 
@@ -315,10 +279,8 @@
         throw new HttpError(500, error.message);
       }
     }
-=======
     const {itemsGroupId, itemId} = params;
     return await this.itemService.deleteItem(itemsGroupId, itemId);
->>>>>>> 660695a3
   }
 
   /**
