export * from './courseAbilities.js';
export * from './versionAbilities.js';
<<<<<<< HEAD
// export * from './moduleAbilities.js';
// export * from './sectionAbilities.js';
=======
>>>>>>> 174ee8f5
export * from './itemAbilities.js';
export * from './types.js';

// Unified setup function for all course abilities
import { AbilityBuilder } from '@casl/ability';
import { AuthenticatedUser } from '#shared/interfaces/models.js';
import { setupCourseAbilities } from './courseAbilities.js';
import { setupCourseVersionAbilities } from './versionAbilities.js';
import { setupItemAbilities } from './itemAbilities.js';

export async function setupAllCourseAbilities(
    builder: AbilityBuilder<any>,
    user: AuthenticatedUser,
    subject?: string
) {
    // If a specific subject is provided, we can conditionally setup abilities
    if (subject) {
        switch (subject) {
            case 'Course':
                setupCourseAbilities(builder, user);
                break;
            case 'CourseVersion':
                setupCourseVersionAbilities(builder, user);
                break;
            case 'Item':
                await setupItemAbilities(builder, user);
                break;
        }
    } else {
        // If no specific subject, setup all course-related abilities
        setupCourseAbilities(builder, user);
        setupCourseVersionAbilities(builder, user);
        await setupItemAbilities(builder, user);
    }
}<|MERGE_RESOLUTION|>--- conflicted
+++ resolved
@@ -1,10 +1,5 @@
 export * from './courseAbilities.js';
 export * from './versionAbilities.js';
-<<<<<<< HEAD
-// export * from './moduleAbilities.js';
-// export * from './sectionAbilities.js';
-=======
->>>>>>> 174ee8f5
 export * from './itemAbilities.js';
 export * from './types.js';
 
