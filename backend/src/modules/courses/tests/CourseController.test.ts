import {MongoMemoryServer} from 'mongodb-memory-server';
import request from 'supertest';
import Express from 'express';
import {useExpressServer} from 'routing-controllers';
import {Container} from 'typedi';
import {MongoDatabase} from '../../../shared/database/providers/mongo/MongoDatabase';
import {CourseRepository} from '../../../shared/database/providers/mongo/repositories/CourseRepository';
import {
  coursesModuleOptions,
  CreateCourseBody,
  setupCoursesModuleDependencies,
} from '..';
import {dbConfig} from '../../../config/db';
import {faker} from '@faker-js/faker/.';
<<<<<<< HEAD
=======
jest.setTimeout(60000);
>>>>>>> f1d42bfc

describe('Course Controller Integration Tests', () => {
  const App = Express();
  let app;
  let mongoServer: MongoMemoryServer;

  beforeAll(async () => {
    // Start an in-memory MongoDB server
    // mongoServer = await MongoMemoryServer.create();
    // const mongoUri = mongoServer.getUri();

    // // Set up the real MongoDatabase and CourseRepository
    // Container.set('Database', new MongoDatabase(mongoUri, 'vibe'));
    Container.set('Database', new MongoDatabase(dbConfig.url, 'vibe'));

    setupCoursesModuleDependencies();

    // Create the Express app with the routing controllers configuration
    app = useExpressServer(App, coursesModuleOptions);
  });

  afterAll(async () => {
    // Close the in-memory MongoDB server after the tests
    // await mongoServer.stop();
  });

  // beforeEach(() => {
  //   // Ensure mocks are reset before each test to prevent interference
  //   jest.restoreAllMocks();
  // });

  // ------Tests for Create Course------
  describe('COURSE CREATION', () => {
    describe('Success Scenario', () => {
      it('should create a course', async () => {
        const coursePayload: CreateCourseBody = {
          name: 'New Course',
          description: 'Course description',
        };

        const response = await request(app)
          .post('/courses/')
          .send(coursePayload)
          .expect(201);

        expect(response.body.name).toBe('New Course');
        expect(response.body.description).toBe('Course description');
        expect(response.body._id).toBeDefined();
      });
    });

    describe('Errors Scenarios', () => {
      // it('should return 500 if unkown error occurs', async () => {
      //   const coursePayload = {
      //     name: 'New Course',
      //     description: 'Course description',
      //   };

      //   // Mock the create method to throw an error
      //   const courseRepo = Container.get<CourseRepository>('CourseRepo');
      //   jest.spyOn(courseRepo, 'create').mockImplementationOnce(() => {
      //     throw new Error('Mocked error');
      //   });

      //   const response = await request(app)
      //     .post('/courses/')
      //     .send(coursePayload)
      //     .expect(500);

      //   // expect(response.body.message).toContain("Mocked error");
      // });

      it('should return 400 for invalid course data', async () => {
        const invalidPayload = {name: ''}; // Missing required fields

        const response = await request(app)
          .post('/courses/')
          .send(invalidPayload)
          .expect(400);
        console.log(response.body);
        expect(response.body.message).toContain(
          "Invalid body, check 'errors' property for more info.",
        );
      });
    });
  });

  // ------Tests for Read Course------
  describe('COURSE RETRIEVAL', () => {
    describe('Success Scenario', () => {
      it('should read a course by ID', async () => {
        // First, create a course
        const coursePayload = {
          name: 'Existing Course',
          description: 'Course description',
        };

        const createdCourseResponse = await request(app)
          .post('/courses/')
          .send(coursePayload)
          .expect(201);

        const courseId = createdCourseResponse.body._id;

        // Now, read the course by its ID
        const response = await request(app)
          .get(`/courses/${courseId}`)
          .expect(200);

        expect(response.body.name).toBe('Existing Course');
        expect(response.body.description).toBe('Course description');
        expect(response.body._id).toBe(courseId);
      });
    });

    describe('Error Scenarios', () => {
      it('should return 404 for a non-existing course', async () => {
        const response = await request(app)
          .get(`/courses/${faker.database.mongodbObjectId()}`)
          .expect(404);
        console.log(response.body);
        expect(response.body.message).toContain(
          'No course found with the specified ID. Please verify the ID and try again.',
        );
      });
    });
  });

  // ------Tests for Update Course------
  describe('COURSE UPDATION', () => {
    describe('Success Scenario', () => {
      it('should update a course by ID', async () => {
        // First, create a course
        const coursePayload = {
          name: 'Existing Course',
          description: 'Course description',
        };

        const createdCourseResponse = await request(app)
          .post('/courses/')
          .send(coursePayload)
          .expect(201);

        const courseId = createdCourseResponse.body._id;

        // Now, update the course by its ID
        const updatedCoursePayload = {
          name: 'Updated Course',
          description: 'Updated course description',
        };

        const response = await request(app)
          .put(`/courses/${courseId}`)
          .send(updatedCoursePayload)
          .expect(200);

        expect(response.body.name).toBe('Updated Course');
        expect(response.body.description).toBe('Updated course description');
        expect(response.body._id).toBe(courseId);

        // Check if the course was actually updated
        const readResponse = await request(app)
          .get(`/courses/${courseId}`)
          .expect(200);

        expect(readResponse.body.name).toBe('Updated Course');
        expect(readResponse.body.description).toBe(
          'Updated course description',
        );
      });
    });
    describe('Error Scenarios', () => {
      it('should return 404 for a non-existing course', async () => {
        jest.restoreAllMocks();

        const response = await request(app)
          .put('/courses/67dd98f025dd87ebf639851c')
          .send({name: 'Updated Course'})
          .expect(404);
      });

      it('should return 400 for invalid course data', async () => {
        const coursePayload = {
          name: 'Existing Course',
          description: 'Course description',
        };

        const createdCourseResponse = await request(app)
          .post('/courses/')
          .send(coursePayload)
          .expect(201);

        const courseId = createdCourseResponse.body._id;

        // Missing name field
        const invalidPayload = {name: ''}; // Missing required fields

        const response = await request(app)
          .put(`/courses/${courseId}`)
          .send(invalidPayload)
          .expect(400);

        expect(response.body.message).toContain(
          "Invalid body, check 'errors' property for more info.",
        );

        // Missing description field
        const invalidPayload2 = {description: ''}; // Missing required fields

        const response2 = await request(app)
          .put(`/courses/${courseId}`)
          .send(invalidPayload2)
          .expect(400);

        expect(response2.body.message).toContain(
          "Invalid body, check 'errors' property for more info.",
        );

        // No fields
        const invalidPayload3 = {}; // Missing required fields

        const response3 = await request(app)
          .put(`/courses/${courseId}`)
          .send(invalidPayload3)
          .expect(400);

        expect(response3.body.message).toContain(
          "Invalid body, check 'errors' property for more info.",
        );
      });
    });
  });
});<|MERGE_RESOLUTION|>--- conflicted
+++ resolved
@@ -12,10 +12,7 @@
 } from '..';
 import {dbConfig} from '../../../config/db';
 import {faker} from '@faker-js/faker/.';
-<<<<<<< HEAD
-=======
 jest.setTimeout(60000);
->>>>>>> f1d42bfc
 
 describe('Course Controller Integration Tests', () => {
   const App = Express();
