import {
  IVideoDetails,
  IQuizDetails,
  IBlogDetails,
  IBaseItem,
  ItemType,
} from '#shared/index.js';
import {Type} from 'class-transformer';
import {
  IsNotEmpty,
  IsString,
  IsUrl,
  Matches,
  IsNumber,
  IsPositive,
  Min,
  Max,
  IsBoolean,
  IsDateString,
  IsOptional,
  IsEmpty,
  IsDecimal,
  IsMongoId,
  ValidateIf,
  ValidateNested,
} from 'class-validator';
import {JSONSchema} from 'class-validator-jsonschema';
<<<<<<< HEAD
import {ObjectId} from 'mongodb';
import {
  CourseVersion,
  ItemsGroup,
  QuizItem,
  BlogItem,
  VideoItem,
} from '../transformers';
import {isNumeric} from 'mathjs';
=======
import {CourseVersion} from '../transformers/CourseVersion.js';
import {ItemsGroup} from '../transformers/Item.js';
>>>>>>> b65e2685

class VideoDetailsPayloadValidator implements IVideoDetails {
  @JSONSchema({
    title: 'Video URL',
    description: 'Public video URL (e.g., YouTube or Vimeo link)',
    example: 'https://youtu.be/ta99S6Fh53c',
    type: 'string',
    format: 'uri',
  })
  @IsNotEmpty()
  @IsString()
  @IsUrl()
  URL: string;

  @JSONSchema({
    title: 'Start Time',
    description: 'Start time of the video clip in HH:MM:SS format',
    example: '00:01:30',
    type: 'string',
  })
  @IsNotEmpty()
  @Matches(/^(\d{1,2}:)?\d{1,2}:\d{2}$/, {
    message: 'Invalid time format, it should be HH:MM:SS',
  })
  startTime: string;

  @JSONSchema({
    title: 'End Time',
    description: 'End time of the video clip in HH:MM:SS format',
    example: '00:10:15',
    type: 'string',
  })
  @IsNotEmpty()
  @Matches(/^(\d{1,2}:)?\d{1,2}:\d{2}$/, {
    message: 'Invalid time format, it should be HH:MM:SS',
  })
  endTime: string;

  @JSONSchema({
    title: 'Video Points',
    description: 'Points assigned to the video interaction',
    example: 10,
    type: 'number',
  })
  @IsNotEmpty()
  @IsNumber()
  points: number;
}

class QuizDetailsPayloadValidator
  implements Omit<IQuizDetails, 'questionBankRefs'>
{
  @JSONSchema({
    title: 'Pass Threshold',
    description: 'Minimum percentage required to pass, between 0 and 1',
    example: 0.7,
    type: 'number',
    minimum: 0,
    maximum: 1,
  })
  @IsPositive()
  @IsNumber()
  @Min(0)
  @Max(1)
  @IsNotEmpty()
  passThreshold: number; // 0-1

  @JSONSchema({
    title: 'Maximum Attempts',
    description:
      'Maximum number of attempts allowed for the quiz, -1 for unlimited',
    example: 3,
    type: 'integer',
    minimum: -1,
  })
  @IsNumber()
  @Min(-1)
  @IsNotEmpty()
  maxAttempts: number;

  @JSONSchema({
    title: 'Quiz Type',
    description: 'Type of quiz: DEADLINE or NO_DEADLINE',
    example: 'DEADLINE',
    type: 'string',
    enum: ['DEADLINE', 'NO_DEADLINE'],
  })
  @IsString()
  @IsNotEmpty()
  quizType: 'DEADLINE' | 'NO_DEADLINE';

  @JSONSchema({
    title: 'Approximate Time to Complete',
    description: 'Approximate time to complete the quiz in HH:MM:SS format',
    example: '00:30:00',
    type: 'string',
  })
  @Matches(/^(\d{1,2}:)?\d{1,2}:\d{2}$/, {
    message: 'Invalid time format, it should be HH:MM:SS',
  })
  @IsNotEmpty()
  approximateTimeToComplete: string;

  @JSONSchema({
    title: 'Allow Partial Grading',
    description:
      'Whether to allow partial grading for questions, particularly for MSQ/SML type of questions.',
    example: true,
    type: 'boolean',
  })
  @IsBoolean()
  @IsNotEmpty()
  allowPartialGrading: boolean;

  @JSONSchema({
    title: 'Allow Hint',
    description: 'Whether to allow students to see the hints for questions',
    example: true,
    type: 'boolean',
  })
  @IsBoolean()
  @IsNotEmpty()
  allowHint: boolean;

  @JSONSchema({
    title: 'Show Correct Answers After Submission',
    description:
      'Whether to return and show correct answers after successful submission of an attempt',
    example: true,
    type: 'boolean',
  })
  @IsBoolean()
  @IsNotEmpty()
  showCorrectAnswersAfterSubmission: boolean;

  @JSONSchema({
    title: 'Show Explanation After Submission',
    description:
      'Whether to return and show explanations for correct answers after successful submission of an attempt',
    example: true,
    type: 'boolean',
  })
  @IsBoolean()
  @IsNotEmpty()
  showExplanationAfterSubmission: boolean;

  @JSONSchema({
    title: 'Show Score After Submission',
    description:
      'Whether to return and show score after successful submission of an attempt',
    example: true,
    type: 'boolean',
  })
  @IsBoolean()
  @IsNotEmpty()
  showScoreAfterSubmission: boolean;

  @JSONSchema({
    title: 'Question Visibility',
    description: 'Number of quiz questions visible to students in an attempt',
    example: 5,
    type: 'integer',
    minimum: 1,
  })
  @IsNotEmpty()
  @IsPositive()
  questionVisibility: number;

  @JSONSchema({
    title: 'Quiz Release Time',
    description: 'ISO date string representing quiz release time',
    example: '2023-10-15T14:00:00Z',
    type: 'string',
    format: 'date-time',
  })
  @IsNotEmpty()
  @IsDateString()
  releaseTime: Date;

  @JSONSchema({
    title: 'Quiz Deadline',
    description: 'ISO date string for quiz deadline',
    example: '2023-10-22T23:59:59Z',
    type: 'string',
    format: 'date-time',
  })
  @IsOptional()
  @IsDateString()
  deadline: Date;
}

class BlogDetailsPayloadValidator implements IBlogDetails {
  @JSONSchema({
    title: 'Blog Tags',
    description: 'Tags for categorizing the blog (auto-managed)',
    example: ['programming', 'algorithms'],
    type: 'array',
    items: {
      type: 'string',
    },
    readOnly: true,
  })
  @IsEmpty()
  tags: string[];

  @JSONSchema({
    title: 'Blog Content',
    description: 'Full blog content in markdown or plain text',
    example:
      '# Introduction\n\nThis is a sample blog post about programming...',
    type: 'string',
  })
  @IsNotEmpty()
  @IsString()
  content: string;

  @JSONSchema({
    title: 'Blog Points',
    description: 'Points assigned to the blog submission',
    example: 20,
    type: 'number',
  })
  @IsNotEmpty()
  @IsDecimal()
  points: number;

  @JSONSchema({
    title: 'Estimated Read Time',
    description: 'Estimated time to complete reading the blog in minutes',
    example: 15,
    type: 'integer',
    minimum: 1,
  })
  @IsNotEmpty()
  @IsPositive()
  estimatedReadTimeInMinutes: number;
}

class CreateItemBody implements Partial<IBaseItem> {
  @JSONSchema({
    title: 'Item Name',
    description: 'Title of the item',
    example: 'Introduction to Data Structures',
    type: 'string',
  })
  @IsNotEmpty()
  @IsString()
  name: string;

  @JSONSchema({
    title: 'Item Description',
    description: 'Description of the item',
    example:
      'Learn about basic data structures like arrays, linked lists, and stacks.',
    type: 'string',
  })
  @IsNotEmpty()
  @IsString()
  description: string;

  @JSONSchema({
    title: 'After Item ID',
    description: 'Place item after this item ID',
    example: '60d5ec49b3f1c8e4a8f8b8c3',
    type: 'string',
    format: 'Mongo Object ID',
  })
  @IsOptional()
  @IsMongoId()
  @IsString()
  afterItemId?: string;

  @JSONSchema({
    title: 'Before Item ID',
    description: 'Place item before this item ID',
    example: '60d5ec49b3f1c8e4a8f8b8c4',
    type: 'string',
    format: 'Mongo Object ID',
  })
  @IsOptional()
  @IsMongoId()
  @IsString()
  beforeItemId?: string;

  @JSONSchema({
    title: 'Item Type',
    description: 'Type of the item: VIDEO, BLOG, or QUIZ',
    example: 'VIDEO',
    type: 'string',
    enum: ['VIDEO', 'BLOG', 'QUIZ'],
  })
  @IsNotEmpty()
  type: ItemType;

  @JSONSchema({
    title: 'Video Details',
    description: 'Details specific to video items',
  })
  @ValidateIf(o => o.type === ItemType.VIDEO)
  @IsNotEmpty()
  @ValidateNested()
  @Type(() => VideoDetailsPayloadValidator)
  videoDetails?: VideoDetailsPayloadValidator;

  @JSONSchema({
    title: 'Blog Details',
    description: 'Details specific to blog items',
  })
  @ValidateIf(o => o.type === ItemType.BLOG)
  @IsNotEmpty()
  @ValidateNested()
  @Type(() => BlogDetailsPayloadValidator)
  blogDetails?: BlogDetailsPayloadValidator;

  @JSONSchema({
    title: 'Quiz Details',
    description: 'Details specific to quiz items',
    type: 'object',
  })
  @ValidateIf(o => o.type === ItemType.QUIZ)
  @IsNotEmpty()
  @ValidateNested()
  @Type(() => QuizDetailsPayloadValidator)
  quizDetails?: QuizDetailsPayloadValidator;
}

class UpdateItemBody implements Partial<IBaseItem> {
  @JSONSchema({
    title: 'Item Name',
    description: 'Updated title of the item',
    example: 'Advanced Data Structures',
    type: 'string',
  })
  @IsOptional()
  @IsString()
  name: string;

  @JSONSchema({
    title: 'Item Description',
    description: 'Updated description of the item',
    example:
      'Learn about advanced data structures like trees, graphs, and hash tables.',
    type: 'string',
  })
  @IsOptional()
  @IsString()
  description: string;

  @JSONSchema({
    title: 'Item Order',
    description: 'Order key for item placement (auto-managed)',
    example: 'a1b2c3',
    type: 'string',
    readOnly: true,
  })
  @IsEmpty()
  order: string;

  @JSONSchema({
    title: 'Item Details',
    description: 'Item details (depends on type) – video, blog, or quiz',
    type: 'object',
    readOnly: true,
  })
  @IsEmpty()
  itemDetails: IVideoDetails | IQuizDetails | IBlogDetails;

  @JSONSchema({
    title: 'Created At',
    description: 'Item creation timestamp (auto-managed)',
    example: '2023-10-01T12:00:00Z',
    type: 'string',
    format: 'date-time',
    readOnly: true,
  })
  @IsEmpty()
  createdAt: Date;

  @JSONSchema({
    title: 'Updated At',
    description: 'Item update timestamp (auto-managed)',
    example: '2023-10-05T15:30:00Z',
    type: 'string',
    format: 'date-time',
    readOnly: true,
  })
  @IsEmpty()
  updatedAt: Date;

  @JSONSchema({
    title: 'Item Type',
    description: 'Updated type of the item: VIDEO, BLOG, or QUIZ',
    example: 'BLOG',
    type: 'string',
    enum: ['VIDEO', 'BLOG', 'QUIZ'],
  })
  @IsOptional()
  type: ItemType;

  @JSONSchema({
    title: 'After Item ID',
    description: 'Place item after this item ID',
    example: '60d5ec49b3f1c8e4a8f8b8c3',
    type: 'string',
    format: 'Mongo Object ID',
  })
  @IsOptional()
  @IsMongoId()
  @IsString()
  afterItemId?: string;

  @JSONSchema({
    title: 'Before Item ID',
    description: 'Place item before this item ID',
    example: '60d5ec49b3f1c8e4a8f8b8c4',
    type: 'string',
    format: 'Mongo Object ID',
  })
  @IsOptional()
  @IsMongoId()
  @IsString()
  beforeItemId?: string;

  @JSONSchema({
    title: 'Video Details',
    description: 'Updated details specific to video items',
    type: 'object',
  })
  @ValidateIf(o => o.type === ItemType.VIDEO)
  @IsNotEmpty()
  @ValidateNested()
  @Type(() => VideoDetailsPayloadValidator)
  videoDetails?: VideoDetailsPayloadValidator;

  @JSONSchema({
    title: 'Blog Details',
    description: 'Updated details specific to blog items',
    type: 'object',
  })
  @ValidateIf(o => o.type === ItemType.BLOG)
  @IsNotEmpty()
  @ValidateNested()
  @Type(() => BlogDetailsPayloadValidator)
  blogDetails?: BlogDetailsPayloadValidator;

  @JSONSchema({
    title: 'Quiz Details',
    description: 'Updated details specific to quiz items',
    type: 'object',
  })
  @ValidateIf(o => o.type === ItemType.QUIZ)
  @IsNotEmpty()
  @ValidateNested()
  @Type(() => QuizDetailsPayloadValidator)
  quizDetails?: QuizDetailsPayloadValidator;
}

class MoveItemBody {
  @JSONSchema({
    title: 'After Item ID',
    description: 'Move the item after this item ID',
    example: '60d5ec49b3f1c8e4a8f8b8c3',
    type: 'string',
    format: 'Mongo Object ID',
  })
  @IsOptional()
  @IsMongoId()
  @IsString()
  afterItemId?: string;

  @JSONSchema({
    title: 'Before Item ID',
    description: 'Move the item before this item ID',
    example: '60d5ec49b3f1c8e4a8f8b8c4',
    type: 'string',
    format: 'Mongo Object ID',
  })
  @IsOptional()
  @IsMongoId()
  @IsString()
  beforeItemId?: string;

  @JSONSchema({
    deprecated: true,
    description:
      '[READONLY] Validation helper. Either afterItemId or beforeItemId must be provided.',
    readOnly: true,
    type: 'string',
  })
  @ValidateIf(o => !o.afterItemId && !o.beforeItemId)
  @IsNotEmpty({
    message: 'At least one of "afterItemId" or "beforeItemId" must be provided',
  })
  onlyOneAllowed: string;

  @JSONSchema({
    deprecated: true,
    description:
      '[READONLY] Validation helper. Both afterItemId and beforeItemId should not be provided together.',
    readOnly: true,
    type: 'string',
  })
  @ValidateIf(o => o.afterItemId && o.beforeItemId)
  @IsNotEmpty({
    message: 'Only one of "afterItemId" or "beforeItemId" must be provided',
  })
  bothNotAllowed: string;
}

class CreateItemParams {
  @JSONSchema({
    title: 'Version ID',
    description: 'ID of the course version',
    example: '60d5ec49b3f1c8e4a8f8b8d5',
    type: 'string',
    format: 'Mongo Object ID',
  })
  @IsMongoId()
  @IsString()
  versionId: string;

  @JSONSchema({
    title: 'Module ID',
    description: 'ID of the module inside the version',
    example: '60d5ec49b3f1c8e4a8f8b8e6',
    type: 'string',
    format: 'Mongo Object ID',
  })
  @IsMongoId()
  @IsString()
  moduleId: string;

  @JSONSchema({
    title: 'Section ID',
    description: 'ID of the section inside the module',
    example: '60d5ec49b3f1c8e4a8f8b8f7',
    type: 'string',
    format: 'Mongo Object ID',
  })
  @IsMongoId()
  @IsString()
  sectionId: string;
}

class ReadAllItemsParams {
  @JSONSchema({
    title: 'Version ID',
    description: 'ID of the course version containing the items',
    example: '60d5ec49b3f1c8e4a8f8b8d5',
    type: 'string',
    format: 'Mongo Object ID',
  })
  @IsMongoId()
  @IsString()
  versionId: string;

  @JSONSchema({
    title: 'Module ID',
    description: 'ID of the module containing the section',
    example: '60d5ec49b3f1c8e4a8f8b8e6',
    type: 'string',
    format: 'Mongo Object ID',
  })
  @IsMongoId()
  @IsString()
  moduleId: string;

  @JSONSchema({
    title: 'Section ID',
    description: 'ID of the section containing the items',
    example: '60d5ec49b3f1c8e4a8f8b8f7',
    type: 'string',
    format: 'Mongo Object ID',
  })
  @IsMongoId()
  @IsString()
  sectionId: string;
}

class UpdateItemParams {
  @JSONSchema({
    title: 'Version ID',
    description: 'ID of the course version containing the item',
    example: '60d5ec49b3f1c8e4a8f8b8d5',
    type: 'string',
    format: 'Mongo Object ID',
  })
  @IsMongoId()
  @IsString()
  versionId: string;

  @JSONSchema({
    title: 'Module ID',
    description: 'ID of the module containing the section',
    example: '60d5ec49b3f1c8e4a8f8b8e6',
    type: 'string',
    format: 'Mongo Object ID',
  })
  @IsMongoId()
  @IsString()
  moduleId: string;

  @JSONSchema({
    title: 'Section ID',
    description: 'ID of the section containing the item',
    example: '60d5ec49b3f1c8e4a8f8b8f7',
    type: 'string',
    format: 'Mongo Object ID',
  })
  @IsMongoId()
  @IsString()
  sectionId: string;

  @JSONSchema({
    title: 'Item ID',
    description: 'ID of the item to be updated',
    example: '60d5ec49b3f1c8e4a8f8b8f8',
    type: 'string',
    format: 'Mongo Object ID',
  })
  @IsMongoId()
  @IsString()
  itemId: string;
}

class MoveItemParams {
  @JSONSchema({
    title: 'Version ID',
    description: 'ID of the course version containing the item',
    example: '60d5ec49b3f1c8e4a8f8b8d5',
    type: 'string',
    format: 'Mongo Object ID',
  })
  @IsMongoId()
  @IsString()
  versionId: string;

  @JSONSchema({
    title: 'Module ID',
    description: 'ID of the module containing the section',
    example: '60d5ec49b3f1c8e4a8f8b8e6',
    type: 'string',
    format: 'Mongo Object ID',
  })
  @IsMongoId()
  @IsString()
  moduleId: string;

  @JSONSchema({
    title: 'Section ID',
    description: 'ID of the section containing the item',
    example: '60d5ec49b3f1c8e4a8f8b8f7',
    type: 'string',
    format: 'Mongo Object ID',
  })
  @IsMongoId()
  @IsString()
  sectionId: string;

  @JSONSchema({
    title: 'Item ID',
    description: 'ID of the item to be moved',
    example: '60d5ec49b3f1c8e4a8f8b8f8',
    type: 'string',
    format: 'Mongo Object ID',
  })
  @IsMongoId()
  @IsString()
  itemId: string;
}

class DeleteItemParams {
  @JSONSchema({
    title: 'Items Group ID',
    description: 'ID of the items group containing the item',
    example: '60d5ec49b3f1c8e4a8f8b8g9',
    type: 'string',
    format: 'Mongo Object ID',
  })
  @IsMongoId()
  @IsString()
  itemsGroupId: string;

  @JSONSchema({
    title: 'Item ID',
    description: 'ID of the item to delete',
    example: '60d5ec49b3f1c8e4a8f8b8f8',
    type: 'string',
    format: 'Mongo Object ID',
  })
  @IsMongoId()
  @IsString()
  itemId: string;
}
class GetItemParams {
  @JSONSchema({
    title: 'Course ID',
    description: 'ID of the course in which user is enrolled',
    example: '60d5ec49b3f1c8e4a8f8b8g9',
    type: 'string',
    format: 'Mongo Object ID',
  })
  @IsMongoId()
  @IsString()
  courseId: string;

  @JSONSchema({
    title: 'Course Version ID',
    description: 'ID of the course version containing the item',
    example: '60d5ec49b3f1c8e4a8f8b8f8',
    type: 'string',
    format: 'Mongo Object ID',
  })
  @IsMongoId()
  @IsString()
  courseVersionId: string;

  @JSONSchema({
    title: 'Item ID',
    description: 'ID of the item',
    example: '60d5ec49b3f1c8e4a8f8b8f8',
    type: 'string',
    format: 'Mongo Object ID',
  })
  @IsMongoId()
  @IsString()
  itemId: string;
}

class ItemNotFoundErrorResponse {
  @JSONSchema({
    description: 'The error message',
    example:
      'No item found with the specified ID. Please verify the ID and try again.',
    type: 'string',
    readOnly: true,
  })
  @IsNotEmpty()
  message: string;
}

class ItemDataResponse {
  @JSONSchema({
    description: 'The item data',
    type: 'object',
    readOnly: true,
  })
  @IsNotEmpty()
  itemsGroup: ItemsGroup;

  @JSONSchema({
    description: 'The updated version data (when applicable)',
    type: 'object',
    readOnly: true,
  })
  @IsOptional()
  version?: CourseVersion;
}

class DeletedItemResponse {
  @JSONSchema({
    description: 'The deleted item data',
    type: 'object',
    readOnly: true,
  })
  @IsNotEmpty()
  deletedItem: Record<string, any>;

  @JSONSchema({
    description: 'The updated items group after deletion',
    type: 'object',
    readOnly: true,
  })
  @IsNotEmpty()
  updatedItemsGroup: Record<string, any>;
}

class GetItemResponse {
  @JSONSchema({
    description: 'The item data',
    type: 'object',
    readOnly: true,
  })
  @IsNotEmpty()
  item: VideoItem | QuizItem | BlogItem;
}

export {
  CreateItemBody,
  UpdateItemBody,
  MoveItemBody,
  VideoDetailsPayloadValidator,
  QuizDetailsPayloadValidator,
  BlogDetailsPayloadValidator,
  CreateItemParams,
  ReadAllItemsParams,
  UpdateItemParams,
  MoveItemParams,
  DeleteItemParams,
  ItemNotFoundErrorResponse,
  ItemDataResponse,
  DeletedItemResponse,
  GetItemParams,
  GetItemResponse,
};<|MERGE_RESOLUTION|>--- conflicted
+++ resolved
@@ -25,20 +25,13 @@
   ValidateNested,
 } from 'class-validator';
 import {JSONSchema} from 'class-validator-jsonschema';
-<<<<<<< HEAD
-import {ObjectId} from 'mongodb';
+import {CourseVersion} from '../transformers/CourseVersion.js';
 import {
-  CourseVersion,
   ItemsGroup,
   QuizItem,
   BlogItem,
   VideoItem,
-} from '../transformers';
-import {isNumeric} from 'mathjs';
-=======
-import {CourseVersion} from '../transformers/CourseVersion.js';
-import {ItemsGroup} from '../transformers/Item.js';
->>>>>>> b65e2685
+} from '../transformers/Item.js';
 
 class VideoDetailsPayloadValidator implements IVideoDetails {
   @JSONSchema({
