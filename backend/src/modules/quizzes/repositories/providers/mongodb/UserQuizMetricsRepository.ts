import {IUserQuizMetrics} from '#quizzes/interfaces/grading.js';
import {GLOBAL_TYPES} from '#root/types.js';
import {MongoDatabase} from '#shared/index.js';
import {injectable, inject} from 'inversify';
import {Collection, ClientSession, ObjectId} from 'mongodb';
import {InternalServerError} from 'routing-controllers';
<<<<<<< HEAD
import {MongoDatabase} from 'shared/database/providers/MongoDatabaseProvider';
import TYPES from '../../../../../types';
=======
>>>>>>> b65e2685

@injectable()
class UserQuizMetricsRepository {
  private userQuizMetricsCollection: Collection<IUserQuizMetrics>;

  constructor(
<<<<<<< HEAD
    @inject(TYPES.Database)
=======
    @inject(GLOBAL_TYPES.Database)
>>>>>>> b65e2685
    private db: MongoDatabase,
  ) {}

  private async init() {
    this.userQuizMetricsCollection =
      await this.db.getCollection<IUserQuizMetrics>('user_quiz_metrics');
  }

  public async create(
    metrics: IUserQuizMetrics,
    session?: ClientSession,
  ): Promise<string | null> {
    await this.init();
    const result = await this.userQuizMetricsCollection.insertOne(metrics, {
      session,
    });
    if (result.acknowledged && result.insertedId) {
      return result.insertedId.toString();
    }
    throw new InternalServerError('Failed to create user quiz metrics');
  }
  public async get(
    userId: string | ObjectId,
    quizId: string,
    session?: ClientSession,
  ): Promise<IUserQuizMetrics | null> {
    await this.init();
    const result = await this.userQuizMetricsCollection.findOne(
      {userId, quizId},
      {session},
    );
    if (!result) {
      return null;
    }
    return result;
  }
  public async update(
    metricsId: string,
    updateData: Partial<IUserQuizMetrics>,
  ): Promise<IUserQuizMetrics> {
    await this.init();
    const result = await this.userQuizMetricsCollection.findOneAndUpdate(
      {_id: new ObjectId(metricsId)},
      {$set: updateData},
      {returnDocument: 'after'},
    );

    return result;
  }
}

export {UserQuizMetricsRepository};<|MERGE_RESOLUTION|>--- conflicted
+++ resolved
@@ -4,22 +4,13 @@
 import {injectable, inject} from 'inversify';
 import {Collection, ClientSession, ObjectId} from 'mongodb';
 import {InternalServerError} from 'routing-controllers';
-<<<<<<< HEAD
-import {MongoDatabase} from 'shared/database/providers/MongoDatabaseProvider';
-import TYPES from '../../../../../types';
-=======
->>>>>>> b65e2685
 
 @injectable()
 class UserQuizMetricsRepository {
   private userQuizMetricsCollection: Collection<IUserQuizMetrics>;
 
   constructor(
-<<<<<<< HEAD
-    @inject(TYPES.Database)
-=======
     @inject(GLOBAL_TYPES.Database)
->>>>>>> b65e2685
     private db: MongoDatabase,
   ) {}
 
