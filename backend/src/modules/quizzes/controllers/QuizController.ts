--- conflicted
+++ resolved
@@ -35,31 +35,11 @@
   AddFeedbackParams,
   AddFeedbackBody,
 } from '#quizzes/classes/validators/QuizValidator.js';
-<<<<<<< HEAD
-import {QuestionBankService} from '#quizzes/services/QuestionBankService.js';
-import {QuizService} from '#quizzes/services/QuizService.js';
-import {injectable, inject} from 'inversify';
-import {
-  JsonController,
-  Post,
-  HttpCode,
-  Params,
-  Body,
-  Delete,
-  Get,
-  OnUndefined,
-  Patch,
-} from 'routing-controllers';
-import {QUIZZES_TYPES} from '#quizzes/types.js';
-import {ISubmission} from '#quizzes/interfaces/index.js';
-=======
-import {IGradingResult} from '#quizzes/interfaces/grading.js';
 import {QUIZZES_TYPES} from '#quizzes/types.js';
 
 @OpenAPI({
   tags: ['Quizzes'],
 })
->>>>>>> 87c9ff81
 @injectable()
 @JsonController('/quiz')
 class QuizController {
@@ -71,8 +51,6 @@
   ) {}
 
   @Post('/:quizId/bank')
-<<<<<<< HEAD
-=======
   @HttpCode(201)
   @OpenAPI({
     summary: 'Add question bank to quiz',
@@ -81,7 +59,6 @@
   @ResponseSchema(QuestionBankRef, {
     description: 'Question bank added successfully',
   })
->>>>>>> 87c9ff81
   @OnUndefined(201)
   async addQuestionBank(
     @Params() params: QuizIdParam,
@@ -92,14 +69,11 @@
   }
 
   @Delete('/:quizId/bank/:questionBankId')
-<<<<<<< HEAD
-=======
   @HttpCode(204)
   @OpenAPI({
     summary: 'Remove question bank from quiz',
     description: 'Remove a question bank association from a specific quiz',
   })
->>>>>>> 87c9ff81
   @OnUndefined(204)
   async removeQuestionBank(@Params() params: RemoveQuestionBankParams) {
     const {quizId, questionBankId} = params;
@@ -107,8 +81,6 @@
   }
 
   @Patch('/:quizId/bank')
-<<<<<<< HEAD
-=======
   @HttpCode(200)
   @OpenAPI({
     summary: 'Edit question bank configuration',
@@ -116,7 +88,6 @@
       'Update the configuration of a question bank associated with a quiz',
   })
   @Post('/:quizId/bank')
->>>>>>> 87c9ff81
   @OnUndefined(201)
   async editQuestionBank(
     @Params() params: QuizIdParam,
@@ -127,8 +98,6 @@
   }
 
   @Get('/:quizId/bank')
-<<<<<<< HEAD
-=======
   @OpenAPI({
     summary: 'Get all question banks for quiz',
     description: 'Retrieve all question banks associated with a quiz',
@@ -137,7 +106,6 @@
     description: 'Question banks retrieved successfully',
     isArray: true,
   })
->>>>>>> 87c9ff81
   @HttpCode(201)
   async getAllQuestionBanks(
     @Params() params: QuizIdParam,
@@ -147,8 +115,6 @@
   }
 
   @Get('/:quizId/user/:userId')
-<<<<<<< HEAD
-=======
   @OpenAPI({
     summary: 'Get user quiz metrics',
     description:
@@ -157,7 +123,6 @@
   @ResponseSchema(UserQuizMetricsResponse, {
     description: 'User quiz metrics retrieved successfully',
   })
->>>>>>> 87c9ff81
   @HttpCode(201)
   async getUserMetrices(
     @Params() params: GetUserMatricesParams,
@@ -167,8 +132,6 @@
   }
 
   @Get('/attempts/:attemptId')
-<<<<<<< HEAD
-=======
   @OpenAPI({
     summary: 'Get quiz attempt details',
     description: 'Retrieve detailed information about a specific quiz attempt',
@@ -176,7 +139,6 @@
   @ResponseSchema(QuizAttemptResponse, {
     description: 'Quiz attempt details retrieved successfully',
   })
->>>>>>> 87c9ff81
   @HttpCode(201)
   async getQuizAttempt(
     @Params() params: QuizAttemptParam,
@@ -186,8 +148,6 @@
   }
 
   @Get('/submissions/:submissionId')
-<<<<<<< HEAD
-=======
   @OpenAPI({
     summary: 'Get quiz submission details',
     description:
@@ -196,7 +156,6 @@
   @ResponseSchema(QuizSubmissionResponse, {
     description: 'Quiz submission details retrieved successfully',
   })
->>>>>>> 87c9ff81
   @HttpCode(201)
   async getQuizSubmission(
     @Params() params: QuizSubmissionParam,
@@ -215,8 +174,6 @@
   }
 
   @Get('/:quizId/details')
-<<<<<<< HEAD
-=======
   @OpenAPI({
     summary: 'Get quiz details',
     description: 'Retrieve detailed configuration and information about a quiz',
@@ -224,7 +181,6 @@
   @ResponseSchema(QuizDetailsResponse, {
     description: 'Quiz details retrieved successfully',
   })
->>>>>>> 87c9ff81
   @HttpCode(201)
   async getQuizDetails(
     @Params() params: QuizIdParam,
@@ -234,8 +190,6 @@
   }
 
   @Get('/:quizId/analytics')
-<<<<<<< HEAD
-=======
   @OpenAPI({
     summary: 'Get quiz analytics',
     description: 'Retrieve analytics data for a quiz',
@@ -243,7 +197,6 @@
   @ResponseSchema(QuizAnalyticsResponse, {
     description: 'Quiz analytics retrieved successfully',
   })
->>>>>>> 87c9ff81
   @HttpCode(201)
   async getQuizAnalytics(
     @Params() params: QuizIdParam,
@@ -253,8 +206,6 @@
   }
 
   @Get('/:quizId/performance')
-<<<<<<< HEAD
-=======
   @OpenAPI({
     summary: 'Get quiz performance statistics',
     description: 'Retrieve performance statistics for the quiz',
@@ -263,7 +214,6 @@
     description: 'Quiz performance statistics retrieved successfully',
     isArray: true,
   })
->>>>>>> 87c9ff81
   @HttpCode(201)
   async getQuizPerformance(
     @Params() params: QuizIdParam,
@@ -273,8 +223,6 @@
   }
 
   @Get('/:quizId/results')
-<<<<<<< HEAD
-=======
   @OpenAPI({
     summary: 'Get quiz results',
     description: 'Retrieve results for the quiz',
@@ -283,7 +231,6 @@
     description: 'Quiz results retrieved successfully',
     isArray: true,
   })
->>>>>>> 87c9ff81
   @HttpCode(201)
   async getQuizResults(
     @Params() params: QuizIdParam,
@@ -293,8 +240,6 @@
   }
 
   @Get('/:quizId/flagged')
-<<<<<<< HEAD
-=======
   @OpenAPI({
     summary: 'Get flagged questions',
     description: 'Retrieve questions that have been flagged in the quiz',
@@ -302,7 +247,6 @@
   @ResponseSchema(FlaggedQuestionResponse, {
     description: 'Flagged questions retrieved successfully',
   })
->>>>>>> 87c9ff81
   @HttpCode(201)
   async getFlaggedQues(
     @Params() params: QuizIdParam,
@@ -312,14 +256,11 @@
   }
 
   @Post('/submission/:submissionId/score/:score')
-<<<<<<< HEAD
-=======
   @HttpCode(201)
   @OpenAPI({
     summary: 'Update quiz submission score',
     description: 'update the score for a specific quiz submission',
   })
->>>>>>> 87c9ff81
   @OnUndefined(201)
   async updateQuizSubmissionScore(@Params() params: UpdateQuizSubmissionParam) {
     const {submissionId, score} = params;
@@ -327,14 +268,11 @@
   }
 
   @Post('/submission/:submissionId/regrade')
-<<<<<<< HEAD
-=======
   @HttpCode(201)
   @OpenAPI({
     summary: 'Regrade quiz submission',
     description: 'Regrade a quiz submission',
   })
->>>>>>> 87c9ff81
   @OnUndefined(201)
   async regradeSubmission(
     @Params() params: QuizSubmissionParam,
@@ -345,15 +283,12 @@
   }
 
   @Post('/submission/:submissionId/question/:questionId/feedback')
-<<<<<<< HEAD
-=======
   @HttpCode(201)
   @OpenAPI({
     summary: 'Add feedback to question answer',
     description:
       'Add instructor feedback to a specific question answer in a submission',
   })
->>>>>>> 87c9ff81
   @OnUndefined(201)
   async addFeedbackToQuestion(
     @Params() params: AddFeedbackParams,
