export * from './types.js';
export * from './quizAbilities.js';
export * from './questionAbilities.js';
export * from './questionBankAbilities.js';
export * from './attemptAbilities.js';
<<<<<<< HEAD
// export * from './submissionAbilities.js';
=======

// Unified setup function for all quiz abilities
import { AbilityBuilder } from '@casl/ability';
import { AuthenticatedUser } from '#shared/interfaces/models.js';
import { setupQuizAbilities } from './quizAbilities.js';
import { setupQuestionAbilities } from './questionAbilities.js';
import { setupQuestionBankAbilities } from './questionBankAbilities.js';
import { setupAttemptAbilities } from './attemptAbilities.js';

export async function setupAllQuizAbilities(
    builder: AbilityBuilder<any>,
    user: AuthenticatedUser,
    subject?: string
) {
    // If a specific subject is provided, we can conditionally setup abilities
    if (subject) {
        switch (subject) {
            case 'Quiz':
                setupQuizAbilities(builder, user);
                break;
            case 'Question':
                setupQuestionAbilities(builder, user);
                break;
            case 'QuestionBank':
                setupQuestionBankAbilities(builder, user);
                break;
            case 'Attempt':
                await setupAttemptAbilities(builder, user);
                break;
        }
    } else {
        setupQuizAbilities(builder, user);
        setupQuestionAbilities(builder, user);
        setupQuestionBankAbilities(builder, user);
        await setupAttemptAbilities(builder, user);
    }
}
>>>>>>> 174ee8f5
<|MERGE_RESOLUTION|>--- conflicted
+++ resolved
@@ -3,9 +3,6 @@
 export * from './questionAbilities.js';
 export * from './questionBankAbilities.js';
 export * from './attemptAbilities.js';
-<<<<<<< HEAD
-// export * from './submissionAbilities.js';
-=======
 
 // Unified setup function for all quiz abilities
 import { AbilityBuilder } from '@casl/ability';
@@ -42,5 +39,4 @@
         setupQuestionBankAbilities(builder, user);
         await setupAttemptAbilities(builder, user);
     }
-}
->>>>>>> 174ee8f5
+}