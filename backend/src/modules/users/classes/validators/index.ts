--- conflicted
+++ resolved
@@ -1,8 +1,3 @@
-<<<<<<< HEAD
-export * from './EnrollmentValidators';
-export * from './ProgressValidators';
-export * from './UserValidators';
-=======
 export * from './EnrollmentValidators.js';
 export * from './ProgressValidators.js';
->>>>>>> b65e2685
+export * from './UserValidators.js';