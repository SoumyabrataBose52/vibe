--- conflicted
+++ resolved
@@ -127,8 +127,6 @@
   })
   @IsNotEmpty()
   progress: ProgressDataResponse;
-<<<<<<< HEAD
-=======
 }
 export class EnrollmentNotFoundErrorResponse {
   @JSONSchema({
@@ -137,5 +135,4 @@
   })
   @IsString()
   message: string;
->>>>>>> 250f1f57
 }