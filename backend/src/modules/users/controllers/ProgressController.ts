--- conflicted
+++ resolved
@@ -323,11 +323,7 @@
     description: `Gets the User Watch Time for the given Item Id`,
   })
   @Authorized()
-<<<<<<< HEAD
-  @Get('/:userId/watchTime/course/:courseId/version/versionId/item/:itemId/type/:type')
-=======
   @Get('/:userId/watchTime/course/:courseId/version/:versionId/item/:itemId/type/:type')
->>>>>>> 6160c322
   @HttpCode(200)
   @ResponseSchema(UserNotFoundErrorResponse, {
     description: 'User not found',
