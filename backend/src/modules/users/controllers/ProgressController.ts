import { Progress } from '#users/classes/transformers/Progress.js';
import {
  GetUserProgressParams,
  StartItemParams,
  StartItemBody,
  StartItemResponse,
  StopItemParams,
  StopItemBody,
  UpdateProgressParams,
  UpdateProgressBody,
  ResetCourseProgressParams,
  ResetCourseProgressBody,
  ProgressDataResponse,
  ProgressNotFoundErrorResponse,
  WatchTimeParams,
} from '#users/classes/validators/ProgressValidators.js';
import { ProgressService } from '#users/services/ProgressService.js';
import { USERS_TYPES } from '#users/types.js';
import { injectable, inject } from 'inversify';
import {
  JsonController,
  Get,
  HttpCode,
  Params,
  Post,
  Body,
  OnUndefined,
  Patch,
  BadRequestError,
  InternalServerError,
  Authorized,
  Req,
} from 'routing-controllers';
import { OpenAPI, ResponseSchema } from 'routing-controllers-openapi';
import { UserNotFoundErrorResponse } from '../classes/validators/UserValidators.js';
import { ProgressActions } from '../abilities/progressAbilities.js';
import { AUTH_TYPES } from '#root/modules/auth/types.js';
import { IAuthService } from '#root/modules/auth/interfaces/IAuthService.js';
import { WatchTime } from '../classes/transformers/WatchTime.js';

@OpenAPI({
  tags: ['Progress'],
})
@JsonController('/users', { transformResponse: true })
@injectable()
class ProgressController {
  constructor(
    @inject(USERS_TYPES.ProgressService)
    private readonly progressService: ProgressService,

    @inject(AUTH_TYPES.AuthService)
    private readonly authService: IAuthService,
  ) { }

  @OpenAPI({
    summary: 'Get user progress in a course version',
    description: 'Retrieves the progress of a user in a specific course version.',
  })
<<<<<<< HEAD
  @Authorized({ action: ProgressActions.View, subject: 'Progress' })
  @Get('/:userId/progress/courses/:courseId/versions/:courseVersionId/')
=======
  @Authorized({action: ProgressActions.View, subject: 'Progress'})
  @Get('/progress/courses/:courseId/versions/:versionId/')
>>>>>>> 2ec68523
  @HttpCode(200)
  @ResponseSchema(ProgressDataResponse, {
    description: 'User progress retrieved successfully',
  })
  @ResponseSchema(ProgressNotFoundErrorResponse, {
    description: 'Progress not found',
    statusCode: 404,
  })
  async getUserProgress(
    @Req() request: any,
    @Params() params: GetUserProgressParams,
  ): Promise<Progress> {
<<<<<<< HEAD
    const { courseId, courseVersionId } = params;
=======
    const {courseId, versionId} = params;
>>>>>>> 2ec68523
    const userId = await this.authService.getUserIdFromReq(request);
    const progress = await this.progressService.getUserProgress(
      userId,
      courseId,
      versionId,
    );

    return progress;
  }

  @OpenAPI({
    summary: 'Start an item for user progress',
    description: 'Marks the start of an item for a user in a course version.',
  })
<<<<<<< HEAD
  @Authorized({ action: ProgressActions.Modify, subject: 'Progress' })
  @Post('/progress/courses/:courseId/versions/:courseVersionId/start')
=======
  @Authorized({action: ProgressActions.Modify, subject: 'Progress'})
  @Post('/progress/courses/:courseId/versions/:versionId/start')
>>>>>>> 2ec68523
  @HttpCode(200)
  @ResponseSchema(StartItemResponse, {
    description: 'Item started successfully',
  })
  @ResponseSchema(ProgressNotFoundErrorResponse, {
    description: 'Progress not found',
    statusCode: 404,
  })
  @ResponseSchema(BadRequestError, {
    description: 'courseVersionId, moduleId, sectionId, or itemId do not match user progress',
    statusCode: 400,
  })
  async startItem(
    @Req() request: any,
    @Params() params: StartItemParams,
    @Body() body: StartItemBody,
  ): Promise<StartItemResponse> {
<<<<<<< HEAD
    const { courseId, courseVersionId } = params;
    const { itemId, moduleId, sectionId } = body;
=======
    const {courseId, versionId} = params;
    const {itemId, moduleId, sectionId} = body;
>>>>>>> 2ec68523
    const userId = await this.authService.getUserIdFromReq(request);
    const watchItemId: string = await this.progressService.startItem(
      userId,
      courseId,
      versionId,
      moduleId,
      sectionId,
      itemId,
    );

    return new StartItemResponse({
      watchItemId,
    });
  }

  @OpenAPI({
    summary: 'Stop an item for user progress',
    description: 'Marks the stop of an item for a user in a course version.',
  })
<<<<<<< HEAD
  @Authorized({ action: ProgressActions.Modify, subject: 'Progress' })
  @Post('/progress/courses/:courseId/versions/:courseVersionId/stop')
=======
  @Authorized({action: ProgressActions.Modify, subject: 'Progress'})
  @Post('/progress/courses/:courseId/versions/:versionId/stop')
>>>>>>> 2ec68523
  @OnUndefined(200)
  @ResponseSchema(ProgressNotFoundErrorResponse, {
    description: 'Progress not found',
    statusCode: 404,
  })
  @ResponseSchema(BadRequestError, {
    description: 'courseVersionId, moduleId, sectionId, or itemId do not match user progress',
    statusCode: 400,
  })
  @ResponseSchema(InternalServerError, {
    description: 'Failed to stop tracking item',
    statusCode: 500,
  })
  async stopItem(
    @Req() request: any,
    @Params() params: StopItemParams,
    @Body() body: StopItemBody,
  ): Promise<void> {
<<<<<<< HEAD
    const { courseId, courseVersionId } = params;
    const { itemId, sectionId, moduleId, watchItemId } = body;
=======
    const {courseId, versionId} = params;
    const {itemId, sectionId, moduleId, watchItemId} = body;
>>>>>>> 2ec68523
    const userId = await this.authService.getUserIdFromReq(request);
    await this.progressService.stopItem(
      userId,
      courseId,
      versionId,
      itemId,
      sectionId,
      moduleId,
      watchItemId,
    );
  }

  @OpenAPI({
    summary: 'Update user progress',
    description: 'Updates the progress of a user for a specific item in a course version.',
  })
<<<<<<< HEAD
  @Authorized({ action: ProgressActions.Modify, subject: 'Progress' })
  @Patch('/progress/courses/:courseId/versions/:courseVersionId/update')
=======
  @Authorized({action: ProgressActions.Modify, subject: 'Progress'})
  @Patch('/progress/courses/:courseId/versions/:versionId/update')
>>>>>>> 2ec68523
  @OnUndefined(200)
  @ResponseSchema(ProgressNotFoundErrorResponse, {
    description: 'Progress not found',
    statusCode: 404,
  })
  @ResponseSchema(BadRequestError, {
    description: 'courseVersionId, moduleId, sectionId, or itemId do not match user progress',
    statusCode: 400,
  })
  @ResponseSchema(InternalServerError, {
    description: 'Progress could not be updated',
    statusCode: 500,
  })
  async updateProgress(
    @Req() request: any,
    @Params() params: UpdateProgressParams,
    @Body() body: UpdateProgressBody,
  ): Promise<void> {
<<<<<<< HEAD
    const { courseId, courseVersionId } = params;
    const { itemId, moduleId, sectionId, watchItemId, attemptId } = body;
=======
    const {courseId, versionId} = params;
    const {itemId, moduleId, sectionId, watchItemId, attemptId} = body;
>>>>>>> 2ec68523
    const userId = await this.authService.getUserIdFromReq(request);
    await this.progressService.updateProgress(
      userId,
      courseId,
      versionId,
      moduleId,
      sectionId,
      itemId,
      watchItemId,
      attemptId,
    );
  }

  @OpenAPI({
    summary: 'Reset user progress',
    description: `Resets the user's progress in a course version. 
If only moduleId is provided, resets to the beginning of the module. 
If moduleId and sectionId are provided, resets to the beginning of the section. 
If moduleId, sectionId, and itemId are provided, resets to the beginning of the item. 
If none are provided, resets to the beginning of the course.`,
  })
<<<<<<< HEAD
  @Authorized({ action: ProgressActions.Modify, subject: 'Progress' })
  @Patch('/:userId/progress/courses/:courseId/versions/:courseVersionId/reset')
=======
  @Authorized({action: ProgressActions.Modify, subject: 'Progress'})
  @Patch('/:userId/progress/courses/:courseId/versions/:versionId/reset')
>>>>>>> 2ec68523
  @OnUndefined(200)
  @ResponseSchema(UserNotFoundErrorResponse, {
    description: 'User not found',
    statusCode: 404,
  })
  @ResponseSchema(InternalServerError, {
    description: 'Progress could not be reset',
    statusCode: 500,
  })
  async resetProgress(
    @Params() params: ResetCourseProgressParams,
    @Body() body: ResetCourseProgressBody,
  ): Promise<void> {
<<<<<<< HEAD
    const { userId, courseId, courseVersionId } = params;
    const { moduleId, sectionId, itemId } = body;
=======
    const {userId, courseId, versionId} = params;
    const {moduleId, sectionId, itemId} = body;
>>>>>>> 2ec68523

    // Check if only moduleId is provided
    // If so, reset progress to the beginning of the module
    if (moduleId && !sectionId && !itemId) {
      await this.progressService.resetCourseProgressToModule(
        userId,
        courseId,
        versionId,
        moduleId,
      );
    }

    // Check if moduleId and sectionId are provided
    // If so, reset progress to the beginning of the section
    else if (moduleId && sectionId && !itemId) {
      await this.progressService.resetCourseProgressToSection(
        userId,
        courseId,
        versionId,
        moduleId,
        sectionId,
      );
    }

    // Check if moduleId, sectionId, and itemId are provided
    // If so, reset progress to the beginning of the item
    else if (moduleId && sectionId && itemId) {
      await this.progressService.resetCourseProgressToItem(
        userId,
        courseId,
        versionId,
        moduleId,
        sectionId,
        itemId,
      );
    }

    // If no moduleId, sectionId, or itemId are provided, reset progress to the beginning of the course
    else {
      await this.progressService.resetCourseProgress(
        userId,
        courseId,
        versionId,
      );
    }
  }

  @OpenAPI({
    summary: 'Get User Watch Time',
    description: `Gets the User Watch Time for the given Item Id`,
  })
  @Authorized({ action: ProgressActions.View, subject: 'Progress' })
  @Get('/:userId/watchTime/item/:itemId')
  @OnUndefined(200)
  @ResponseSchema(UserNotFoundErrorResponse, {
    description: 'User not found',
    statusCode: 404,
  })
  @ResponseSchema(InternalServerError, {
    description: 'Could not Fetch the Watch Time',
    statusCode: 500,
  })
  async getWatchTime(
    @Params() params: WatchTimeParams,
  ): Promise<WatchTime[]> {
    const { userId, itemId } = params;

    const watchTime = await this.progressService.getWatchTime(
      userId,
      itemId
    )
    return watchTime;
  }
}
export { ProgressController };<|MERGE_RESOLUTION|>--- conflicted
+++ resolved
@@ -56,13 +56,8 @@
     summary: 'Get user progress in a course version',
     description: 'Retrieves the progress of a user in a specific course version.',
   })
-<<<<<<< HEAD
   @Authorized({ action: ProgressActions.View, subject: 'Progress' })
-  @Get('/:userId/progress/courses/:courseId/versions/:courseVersionId/')
-=======
-  @Authorized({action: ProgressActions.View, subject: 'Progress'})
   @Get('/progress/courses/:courseId/versions/:versionId/')
->>>>>>> 2ec68523
   @HttpCode(200)
   @ResponseSchema(ProgressDataResponse, {
     description: 'User progress retrieved successfully',
@@ -75,11 +70,7 @@
     @Req() request: any,
     @Params() params: GetUserProgressParams,
   ): Promise<Progress> {
-<<<<<<< HEAD
-    const { courseId, courseVersionId } = params;
-=======
-    const {courseId, versionId} = params;
->>>>>>> 2ec68523
+    const { courseId, versionId } = params;
     const userId = await this.authService.getUserIdFromReq(request);
     const progress = await this.progressService.getUserProgress(
       userId,
@@ -94,13 +85,8 @@
     summary: 'Start an item for user progress',
     description: 'Marks the start of an item for a user in a course version.',
   })
-<<<<<<< HEAD
   @Authorized({ action: ProgressActions.Modify, subject: 'Progress' })
-  @Post('/progress/courses/:courseId/versions/:courseVersionId/start')
-=======
-  @Authorized({action: ProgressActions.Modify, subject: 'Progress'})
   @Post('/progress/courses/:courseId/versions/:versionId/start')
->>>>>>> 2ec68523
   @HttpCode(200)
   @ResponseSchema(StartItemResponse, {
     description: 'Item started successfully',
@@ -118,13 +104,8 @@
     @Params() params: StartItemParams,
     @Body() body: StartItemBody,
   ): Promise<StartItemResponse> {
-<<<<<<< HEAD
-    const { courseId, courseVersionId } = params;
+    const { courseId, versionId } = params;
     const { itemId, moduleId, sectionId } = body;
-=======
-    const {courseId, versionId} = params;
-    const {itemId, moduleId, sectionId} = body;
->>>>>>> 2ec68523
     const userId = await this.authService.getUserIdFromReq(request);
     const watchItemId: string = await this.progressService.startItem(
       userId,
@@ -144,13 +125,8 @@
     summary: 'Stop an item for user progress',
     description: 'Marks the stop of an item for a user in a course version.',
   })
-<<<<<<< HEAD
   @Authorized({ action: ProgressActions.Modify, subject: 'Progress' })
-  @Post('/progress/courses/:courseId/versions/:courseVersionId/stop')
-=======
-  @Authorized({action: ProgressActions.Modify, subject: 'Progress'})
   @Post('/progress/courses/:courseId/versions/:versionId/stop')
->>>>>>> 2ec68523
   @OnUndefined(200)
   @ResponseSchema(ProgressNotFoundErrorResponse, {
     description: 'Progress not found',
@@ -169,13 +145,8 @@
     @Params() params: StopItemParams,
     @Body() body: StopItemBody,
   ): Promise<void> {
-<<<<<<< HEAD
-    const { courseId, courseVersionId } = params;
+    const { courseId, versionId } = params;
     const { itemId, sectionId, moduleId, watchItemId } = body;
-=======
-    const {courseId, versionId} = params;
-    const {itemId, sectionId, moduleId, watchItemId} = body;
->>>>>>> 2ec68523
     const userId = await this.authService.getUserIdFromReq(request);
     await this.progressService.stopItem(
       userId,
@@ -192,13 +163,8 @@
     summary: 'Update user progress',
     description: 'Updates the progress of a user for a specific item in a course version.',
   })
-<<<<<<< HEAD
   @Authorized({ action: ProgressActions.Modify, subject: 'Progress' })
-  @Patch('/progress/courses/:courseId/versions/:courseVersionId/update')
-=======
-  @Authorized({action: ProgressActions.Modify, subject: 'Progress'})
   @Patch('/progress/courses/:courseId/versions/:versionId/update')
->>>>>>> 2ec68523
   @OnUndefined(200)
   @ResponseSchema(ProgressNotFoundErrorResponse, {
     description: 'Progress not found',
@@ -217,13 +183,8 @@
     @Params() params: UpdateProgressParams,
     @Body() body: UpdateProgressBody,
   ): Promise<void> {
-<<<<<<< HEAD
-    const { courseId, courseVersionId } = params;
+    const { courseId, versionId } = params;
     const { itemId, moduleId, sectionId, watchItemId, attemptId } = body;
-=======
-    const {courseId, versionId} = params;
-    const {itemId, moduleId, sectionId, watchItemId, attemptId} = body;
->>>>>>> 2ec68523
     const userId = await this.authService.getUserIdFromReq(request);
     await this.progressService.updateProgress(
       userId,
@@ -245,13 +206,8 @@
 If moduleId, sectionId, and itemId are provided, resets to the beginning of the item. 
 If none are provided, resets to the beginning of the course.`,
   })
-<<<<<<< HEAD
   @Authorized({ action: ProgressActions.Modify, subject: 'Progress' })
-  @Patch('/:userId/progress/courses/:courseId/versions/:courseVersionId/reset')
-=======
-  @Authorized({action: ProgressActions.Modify, subject: 'Progress'})
   @Patch('/:userId/progress/courses/:courseId/versions/:versionId/reset')
->>>>>>> 2ec68523
   @OnUndefined(200)
   @ResponseSchema(UserNotFoundErrorResponse, {
     description: 'User not found',
@@ -265,13 +221,8 @@
     @Params() params: ResetCourseProgressParams,
     @Body() body: ResetCourseProgressBody,
   ): Promise<void> {
-<<<<<<< HEAD
-    const { userId, courseId, courseVersionId } = params;
+    const { userId, courseId, versionId } = params;
     const { moduleId, sectionId, itemId } = body;
-=======
-    const {userId, courseId, versionId} = params;
-    const {moduleId, sectionId, itemId} = body;
->>>>>>> 2ec68523
 
     // Check if only moduleId is provided
     // If so, reset progress to the beginning of the module
@@ -324,7 +275,7 @@
     description: `Gets the User Watch Time for the given Item Id`,
   })
   @Authorized({ action: ProgressActions.View, subject: 'Progress' })
-  @Get('/:userId/watchTime/item/:itemId')
+  @Get('/watchTime/item/:itemId')
   @OnUndefined(200)
   @ResponseSchema(UserNotFoundErrorResponse, {
     description: 'User not found',
@@ -335,9 +286,11 @@
     statusCode: 500,
   })
   async getWatchTime(
+    @Req() request: any,
     @Params() params: WatchTimeParams,
   ): Promise<WatchTime[]> {
-    const { userId, itemId } = params;
+    const { itemId } = params;
+    const userId = await this.authService.getUserIdFromReq(request);
 
     const watchTime = await this.progressService.getWatchTime(
       userId,
