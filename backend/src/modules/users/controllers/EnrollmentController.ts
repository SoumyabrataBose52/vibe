--- conflicted
+++ resolved
@@ -12,10 +12,6 @@
   Body,
 } from 'routing-controllers';
 import {inject, injectable} from 'inversify';
-<<<<<<< HEAD
-import {OpenAPI, ResponseSchema} from 'routing-controllers-openapi';
-=======
->>>>>>> e46cba37
 import {
   EnrollmentParams,
   EnrollmentResponse,
@@ -28,12 +24,6 @@
 } from '../classes/transformers';
 import TYPES from '../types';
 
-<<<<<<< HEAD
-@OpenAPI({
-  tags: ['User Enrollments'],
-})
-=======
->>>>>>> e46cba37
 @JsonController('/users', {transformResponse: true})
 @injectable()
 export class EnrollmentController {
@@ -44,16 +34,6 @@
 
   @Post('/:userId/enrollments/courses/:courseId/versions/:courseVersionId')
   @HttpCode(200)
-<<<<<<< HEAD
-  @OpenAPI({
-    summary: 'Enroll user in course',
-    description: 'Enroll a user in a specific course version with a given role',
-  })
-  @ResponseSchema(EnrollUserResponse, {
-    description: 'User enrolled successfully',
-  })
-=======
->>>>>>> e46cba37
   async enrollUser(
     @Params() params: EnrollmentParams,
     @Body() body: EnrollmentBody,
@@ -98,17 +78,6 @@
 
   @Get('/:userId/enrollments')
   @HttpCode(200)
-<<<<<<< HEAD
-  @OpenAPI({
-    summary: 'Get user enrollments',
-    description: 'Retrieve all enrollments for a specific user',
-  })
-  @ResponseSchema(EnrolledUserResponse, {
-    description: 'User enrollments retrieved successfully',
-    isArray: true,
-  })
-=======
->>>>>>> e46cba37
   async getUserEnrollments(
     @Param('userId') userId: string,
     @QueryParam('page') page = 1,
