--- conflicted
+++ resolved
@@ -1,8 +1,3 @@
-<<<<<<< HEAD
-export * from './EnrollmentController';
-export * from './ProgressController';
-export * from './UserController';
-=======
+export * from './UserController.js';
 export * from './EnrollmentController.js';
-export * from './ProgressController.js';
->>>>>>> b65e2685
+export * from './ProgressController.js';