--- conflicted
+++ resolved
@@ -7,10 +7,7 @@
 import {EnrollmentController} from './controllers/EnrollmentController.js';
 import {ProgressController} from './controllers/ProgressController.js';
 import {UserController} from './controllers/UserController.js';
-<<<<<<< HEAD
-=======
 import {AnamolyController} from './controllers/AnamolyController.js';
->>>>>>> 3b4f48d7
 
 export async function setupUsersContainer(): Promise<void> {
   const container = new Container();
@@ -24,16 +21,12 @@
 }
 
 export const usersModuleOptions: RoutingControllersOptions = {
-<<<<<<< HEAD
-  controllers: [EnrollmentController, ProgressController, UserController],
-=======
   controllers: [
     EnrollmentController,
     ProgressController,
     UserController,
     AnamolyController,
   ],
->>>>>>> 3b4f48d7
   middlewares: [],
   defaultErrorHandler: true,
   authorizationChecker: async function () {
