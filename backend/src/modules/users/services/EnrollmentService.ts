import {COURSES_TYPES} from '#courses/types.js';
import {GLOBAL_TYPES} from '#root/types.js';
import {
  BaseService,
  ICourseRepository,
  IUserRepository,
  IItemRepository,
  MongoDatabase,
  EnrollmentRole,
  ICourseVersion,
} from '#shared/index.js';
import {EnrollmentRepository} from '#shared/database/providers/mongo/repositories/EnrollmentRepository.js';
import {Enrollment} from '#users/classes/transformers/index.js';
import {USERS_TYPES} from '#users/types.js';
import {injectable, inject} from 'inversify';
import {ClientSession, ObjectId} from 'mongodb';
import {NotFoundError} from 'routing-controllers';

@injectable()
export class EnrollmentService extends BaseService {
  constructor(
    @inject(USERS_TYPES.EnrollmentRepo)
    private readonly enrollmentRepo: EnrollmentRepository,
    @inject(GLOBAL_TYPES.CourseRepo)
<<<<<<< HEAD
    private readonly courseRepo: CourseRepository,
    @inject(TYPES.UserRepo) private readonly userRepo: UserRepository,
    @inject(TYPES.ItemRepo) private readonly itemRepo: ItemRepository,
=======
    private readonly courseRepo: ICourseRepository,
    @inject(USERS_TYPES.UserRepo) private readonly userRepo: IUserRepository,
    @inject(COURSES_TYPES.ItemRepo) private readonly itemRepo: IItemRepository,
>>>>>>> b65e2685
    @inject(GLOBAL_TYPES.Database)
    private readonly database: MongoDatabase,
  ) {
    super(database);
  }

  async enrollUser(
    userId: string,
    courseId: string,
    courseVersionId: string,
    role: EnrollmentRole,
  ) {
    return this._withTransaction(async (session: ClientSession) => {
      const user = await this.userRepo.findById(userId);
      if (!user) throw new NotFoundError('User not found');

      const course = await this.courseRepo.read(courseId);
      if (!course) throw new NotFoundError('Course not found');

      const courseVersion = await this.courseRepo.readVersion(
        courseVersionId,
        session,
      );
      if (!courseVersion || courseVersion.courseId.toString() !== courseId) {
        throw new NotFoundError(
          'Course version not found or does not belong to this course',
        );
      }

      const existingEnrollment = await this.enrollmentRepo.findEnrollment(
        userId,
        courseId,
        courseVersionId,
      );
      if (existingEnrollment) {
        throw new Error('User is already enrolled in this course version');
      }

      const enrollment = new Enrollment(userId, courseId, courseVersionId);
      const createdEnrollment = await this.enrollmentRepo.createEnrollment({
        userId: userId,
        courseId: new ObjectId(courseId),
        courseVersionId: new ObjectId(courseVersionId),
        role: role,
        status: 'active',
        enrollmentDate: new Date(),
      });

      const initialProgress = await this.initializeProgress(
        userId,
        courseId,
        courseVersionId,
        courseVersion,
        session,
      );

      return {
        enrollment: createdEnrollment,
        progress: initialProgress,
        role: role,
      };
    });
  }
  async findEnrollment(
    userId: string,
    courseId: string,
    courseVersionId: string,
  ) {
    return this._withTransaction(async (session: ClientSession) => {
      const user = await this.userRepo.findById(userId);
      if (!user) throw new NotFoundError('User not found');

      const course = await this.courseRepo.read(courseId);
      if (!course) throw new NotFoundError('Course not found');

      const courseVersion = await this.courseRepo.readVersion(
        courseVersionId,
        session,
      );
      if (!courseVersion || courseVersion.courseId.toString() !== courseId) {
        throw new NotFoundError(
          'Course version not found or does not belong to this course',
        );
      }
      const existingEnrollment = await this.enrollmentRepo.findEnrollment(
        userId,
        courseId,
        courseVersionId,
      );
      if (!existingEnrollment) {
        throw new Error('User is not enrolled in this course version');
      }

      return existingEnrollment;
    });
  }
  async unenrollUser(
    userId: string,
    courseId: string,
    courseVersionId: string,
  ) {
    return this._withTransaction(async (session: ClientSession) => {
      const enrollment = await this.enrollmentRepo.findEnrollment(
        userId,
        courseId,
        courseVersionId,
      );
      if (!enrollment) {
        throw new NotFoundError('Enrollment not found');
      }

      // Remove enrollment
      await this.enrollmentRepo.deleteEnrollment(
        userId,
        courseId,
        courseVersionId,
        session,
      );

      // Remove progress
      await this.enrollmentRepo.deleteProgress(
        userId,
        courseId,
        courseVersionId,
        session,
      );

      return {
        enrollment: null,
        progress: null,
        role: enrollment.role,
      };
    });
  }

  async getEnrollments(userId: string, skip: number, limit: number) {
    return this._withTransaction(async (session: ClientSession) => {
      const result = await this.enrollmentRepo.getEnrollments(
        userId,
        skip,
        limit,
      );
      return result;
    });
  }

  async countEnrollments(userId: string) {
    return this._withTransaction(async (session: ClientSession) => {
      const result = await this.enrollmentRepo.countEnrollments(userId);
      return result;
    });
  }

  /**
   * Initialize student progress tracking to the first item in the course.
   * Private helper method for the enrollment process.
   */
  private async initializeProgress(
    userId: string,
    courseId: string,
    courseVersionId: string,
    courseVersion: ICourseVersion,
    session: ClientSession,
  ) {
    // Get the first module, section, and item
    if (!courseVersion.modules || courseVersion.modules.length === 0) {
      return null; // No modules to track progress for
    }

    const firstModule = courseVersion.modules.sort((a, b) =>
      a.order.localeCompare(b.order),
    )[0];

    if (!firstModule.sections || firstModule.sections.length === 0) {
      return null; // No sections to track progress for
    }

    const firstSection = firstModule.sections.sort((a, b) =>
      a.order.localeCompare(b.order),
    )[0];

    // Get the first item from the itemsGroup
    const itemsGroup = await this.itemRepo.readItemsGroup(
      firstSection.itemsGroupId.toString(),
      session,
    );

    if (!itemsGroup || !itemsGroup.items || itemsGroup.items.length === 0) {
      return null; // No items to track progress for
    }

    const firstItem = itemsGroup.items.sort((a, b) =>
      a.order.localeCompare(b.order),
    )[0];

    // Create progress record
    return await this.enrollmentRepo.createProgress({
      userId: new ObjectId(userId),
      courseId: new ObjectId(courseId),
      courseVersionId: new ObjectId(courseVersionId),
      currentModule: firstModule.moduleId,
      currentSection: firstSection.sectionId,
      currentItem: firstItem._id,
      completed: false,
    });
  }
}<|MERGE_RESOLUTION|>--- conflicted
+++ resolved
@@ -22,15 +22,9 @@
     @inject(USERS_TYPES.EnrollmentRepo)
     private readonly enrollmentRepo: EnrollmentRepository,
     @inject(GLOBAL_TYPES.CourseRepo)
-<<<<<<< HEAD
-    private readonly courseRepo: CourseRepository,
-    @inject(TYPES.UserRepo) private readonly userRepo: UserRepository,
-    @inject(TYPES.ItemRepo) private readonly itemRepo: ItemRepository,
-=======
     private readonly courseRepo: ICourseRepository,
     @inject(USERS_TYPES.UserRepo) private readonly userRepo: IUserRepository,
     @inject(COURSES_TYPES.ItemRepo) private readonly itemRepo: IItemRepository,
->>>>>>> b65e2685
     @inject(GLOBAL_TYPES.Database)
     private readonly database: MongoDatabase,
   ) {
