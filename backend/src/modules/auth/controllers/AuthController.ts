--- conflicted
+++ resolved
@@ -41,24 +41,6 @@
   @Post('/signup')
   @UseBefore(AuthRateLimiter)
   @HttpCode(201)
-<<<<<<< HEAD
-  @OpenAPI({
-    summary: 'Sign up a new user',
-    description: 'Create a new user account with email and password',
-  })
-  @ResponseSchema(SignUpResponse, {
-    description: 'User signed up successfully',
-  })
-  @ResponseSchema(AuthErrorResponse, {
-    description: 'Authentication error',
-    statusCode: 400,
-  })
-  @ResponseSchema(BadRequestErrorResponse, {
-    description: 'Bad Request Error',
-    statusCode: 400,
-  })
-=======
->>>>>>> e46cba37
   async signup(@Body() body: SignUpBody) {
     const user = await this.authService.signup(body);
     return instanceToPlain(user);
@@ -67,24 +49,6 @@
   @Authorized()
   @Patch('/change-password')
   @UseBefore(AuthRateLimiter)
-<<<<<<< HEAD
-  @OpenAPI({
-    summary: 'Change user password',
-    description: 'Change the password for an authenticated user',
-  })
-  @ResponseSchema(ChangePasswordResponse, {
-    description: 'Password changed successfully',
-  })
-  @ResponseSchema(AuthErrorResponse, {
-    description: 'Authentication error',
-    statusCode: 400,
-  })
-  @ResponseSchema(BadRequestErrorResponse, {
-    description: 'Bad Request Error',
-    statusCode: 400,
-  })
-=======
->>>>>>> e46cba37
   async changePassword(
     @Body() body: ChangePasswordBody,
     @Req() request: AuthenticatedRequest,
@@ -105,20 +69,6 @@
 
   @Post('/verify')
   @UseBefore(AuthRateLimiter)
-<<<<<<< HEAD
-  @OpenAPI({
-    summary: 'Verify authentication token',
-    description: 'Verify that the provided authentication token is valid',
-  })
-  @ResponseSchema(TokenVerificationResponse, {
-    description: 'Token is valid',
-  })
-  @ResponseSchema(AuthErrorResponse, {
-    description: 'Authentication error',
-    statusCode: 400,
-  })
-=======
->>>>>>> e46cba37
   async verifyToken() {
     return {
       message: 'Token is valid',
