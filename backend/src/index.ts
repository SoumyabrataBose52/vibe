import express from 'express';
import { useExpressServer, RoutingControllersOptions } from 'routing-controllers';
import { appConfig } from './config/app.js';
import { loggingHandler } from './shared/middleware/loggingHandler.js';
import { HttpErrorHandler } from './shared/index.js';
import { generateOpenAPISpec } from './shared/functions/generateOpenApiSpec.js';
import { apiReference } from '@scalar/express-api-reference';
import { loadAppModules } from './bootstrap/loadModules.js';
import { printStartupSummary } from './utils/logDetails.js';

const app = express();
app.use(loggingHandler);

const { controllers } = await loadAppModules(appConfig.module.toLowerCase());

const moduleOptions: RoutingControllersOptions = {
  controllers: controllers,
  middlewares: [HttpErrorHandler],
  routePrefix: '/api',
  authorizationChecker: async () => true,
  currentUserChecker: async () => true,
  defaultErrorHandler: true,
<<<<<<< HEAD
  authorizationChecker: async function () {
    return true;
  },
  currentUserChecker: async function (action: Action) {
    // Use the auth service to check if the user is authorized
    console.log('\n\n', action.request.headers, '\n\nHEADERS');
    const authService =
      getFromContainer<FirebaseAuthService>(FirebaseAuthService);
    const token = action.request.headers['authorization']?.split(' ')[1];
    console.log('\n\nToken from headers:\n\n', token);
    if (!token) {
      console.log('\n\nNo token provided\n\n');
      return false;
    }
    try {
      const user = await authService.verifyToken(token);
      console.log('\n\nUser from token:\n\n', user);
      return user;
    } catch (error) {
      console.error('Error verifying token:\n\n', error);
      return false;
    }
  },
  // currentUserChecker:  async function (action: Action) {
  //   // Use the auth service to check if the user is authorized
  //   const authService =
  //     getFromContainer<FirebaseAuthService>(FirebaseAuthService);
  //   const firebaseUID = action.request.headers.authorization?.split(' ')[1];
  //   return await authService.verifyToken(firebaseUID);
  // },
=======
  development: appConfig.isDevelopment,
>>>>>>> 40089e28
  validation: true,
};

const openApiSpec = await generateOpenAPISpec(moduleOptions);
app.use(
  '/reference',
  apiReference({
    content: openApiSpec,
    theme: 'elysiajs',
  })
);

// Start server
useExpressServer(app, moduleOptions);
app.listen(appConfig.port, () => {
  printStartupSummary();
});<|MERGE_RESOLUTION|>--- conflicted
+++ resolved
@@ -20,40 +20,7 @@
   authorizationChecker: async () => true,
   currentUserChecker: async () => true,
   defaultErrorHandler: true,
-<<<<<<< HEAD
-  authorizationChecker: async function () {
-    return true;
-  },
-  currentUserChecker: async function (action: Action) {
-    // Use the auth service to check if the user is authorized
-    console.log('\n\n', action.request.headers, '\n\nHEADERS');
-    const authService =
-      getFromContainer<FirebaseAuthService>(FirebaseAuthService);
-    const token = action.request.headers['authorization']?.split(' ')[1];
-    console.log('\n\nToken from headers:\n\n', token);
-    if (!token) {
-      console.log('\n\nNo token provided\n\n');
-      return false;
-    }
-    try {
-      const user = await authService.verifyToken(token);
-      console.log('\n\nUser from token:\n\n', user);
-      return user;
-    } catch (error) {
-      console.error('Error verifying token:\n\n', error);
-      return false;
-    }
-  },
-  // currentUserChecker:  async function (action: Action) {
-  //   // Use the auth service to check if the user is authorized
-  //   const authService =
-  //     getFromContainer<FirebaseAuthService>(FirebaseAuthService);
-  //   const firebaseUID = action.request.headers.authorization?.split(' ')[1];
-  //   return await authService.verifyToken(firebaseUID);
-  // },
-=======
   development: appConfig.isDevelopment,
->>>>>>> 40089e28
   validation: true,
 };
 
