--- conflicted
+++ resolved
@@ -69,11 +69,7 @@
     await this.init();
     const user = await this.usersCollection.findOne({email}, {session});
     if (!user) {
-<<<<<<< HEAD
-      throw new NotFoundError('User not found');
-=======
       throw new NotFoundError(`User not found`);
->>>>>>> e46cba37
     }
     return instanceToPlain(new User(user)) as IUser;
   }
@@ -85,11 +81,7 @@
     await this.init();
     const user = await this.usersCollection.findOne({_id: new ObjectId(id)});
     if (!user) {
-<<<<<<< HEAD
-      throw new NotFoundError('User not found');
-=======
       throw new NotFoundError(`User not found`);
->>>>>>> e46cba37
     }
     return instanceToPlain(new User(user)) as IUser;
   }
@@ -101,11 +93,7 @@
     await this.init();
     const user = await this.usersCollection.findOne({firebaseUID});
     if (!user) {
-<<<<<<< HEAD
-      throw new NotFoundError('User not found');
-=======
       throw new NotFoundError(`User not found`);
->>>>>>> e46cba37
     }
     return instanceToPlain(new User(user)) as IUser;
   }
