--- conflicted
+++ resolved
@@ -61,8 +61,6 @@
    * @returns A promise that resolves to the user if found, or null if not found.
    */
   findById(id: string | ObjectId): Promise<IUser | null>;
-<<<<<<< HEAD
-=======
 
   /**
    * Creates a User Anomaly Document to the database.
@@ -73,5 +71,4 @@
     anamoly: IUserAnomaly,
     session?: ClientSession,
   ): Promise<IUserAnomaly | null>;
->>>>>>> 3b4f48d7
 }