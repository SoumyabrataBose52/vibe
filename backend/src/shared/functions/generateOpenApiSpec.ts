import {validationMetadatasToSchemas} from 'class-validator-jsonschema';
import {
  getMetadataArgsStorage,
  RoutingControllersOptions,
} from 'routing-controllers';
import {
  getMetadataStorage,
  MetadataStorage
} from 'class-validator';
import {routingControllersToSpec} from 'routing-controllers-openapi';

import {appConfig} from '../../config/app.js'; // adjust path as needed
import { metadata } from 'reflect-metadata/no-conflict';
import { ValidationMetadata } from 'class-validator/types/metadata/ValidationMetadata.js';

const getOpenApiServers = () => {
  const servers = [];

  const isDev = appConfig.isDevelopment;
  const isStaging = appConfig.isStaging;
  const isProd = appConfig.isProduction;

  const appUrl = appConfig.url || 'https://vibe.vicharanashala.ai';
  const parsedUrl = new URL(appUrl);

  if (isDev) {
    // Localhost server
    servers.push({
      url: 'http://{host}:{port}',
      description: 'Local Development Server',
      variables: {
        host: {
          default: 'localhost',
          description: 'Localhost for API server',
        },
        port: {
          default: String(appConfig.port),
          description: 'Port for the API server',
        },
      },
    });

    // Configured dev/staging server
    servers.push({
      url: `https://${parsedUrl.hostname}`,
      description: 'Dev Server (Remote)',
    });
  }

  if (isStaging) {
    servers.push({
      url: `https://${parsedUrl.hostname}`,
      description: 'Staging Server',
    });
  }

  if (isProd) {
    servers.push({
      url: `https://${parsedUrl.hostname}`,
      description: 'Production Server',
    });
    servers.push({
      url: appUrl,
      description: 'Production API Server',
    });
  }

  return servers;
};

export function filterMetadataByModulePrefix(modulePrefix: string) {
  const storage = getMetadataArgsStorage();
  const normalizedPrefix = `/${modulePrefix.toLowerCase()}`;

  // Filter controllers by prefix
  storage.controllers = storage.controllers.filter(
    ctrl =>
      typeof ctrl.route === 'string' &&
      ctrl.route.toLowerCase().startsWith(normalizedPrefix),
  );

  // Collect valid targets (class references)
  const validTargets = new Set(storage.controllers.map(c => c.target));

  // Filter all associated metadata by controller target
  storage.actions = storage.actions.filter(a => validTargets.has(a.target));
}

function getSchemasForValidators(validators: Function[]) {
  const validatorSet = new Set(validators);
  let storage: MetadataStorage = getMetadataStorage();

  const filteredValidationMetadatas: Map<Function, ValidationMetadata[]> = new Map();
  const originalValidationMetadatas = (storage as unknown as any).validationMetadatas as Map<Function, ValidationMetadata[]>;

  for (const [key, value] of originalValidationMetadatas) {
    // Filter validation metadata based on the provided validators
    if (validatorSet.has(key)) {
      filteredValidationMetadatas.set(key, value);
    }
  }

  // Temporarily replace the validation metadata storage
  (storage as any).validationMetadatas = filteredValidationMetadatas;

  // Generate schemas from the filtered validation metadata
  const schemas = validationMetadatasToSchemas({
    refPointerPrefix: '#/components/schemas/',
    classValidatorMetadataStorage: storage,
  });

  // Restore original metadata
  (storage as any).validationMetadatas = originalValidationMetadatas;

  return schemas;
}


export function generateOpenAPISpec(
  routingControllersOptions: RoutingControllersOptions,
  validators: Function[] = [],
) {

  // Get metadata storage
  const storage = getMetadataArgsStorage();

  if (appConfig.module !== 'all') {
    filterMetadataByModulePrefix(appConfig.module);
  }

<<<<<<< HEAD
  // console.log(storage.controllers[0].route);
=======
  let schemas: Record<string, any> = {};
  if(validators.length === 0 || appConfig.module === 'all') {
    // If no specific validators are provided, use all class-validator schemas
    schemas = validationMetadatasToSchemas({
      refPointerPrefix: '#/components/schemas/',
  });
  } else {
    // If specific validators are provided, filter schemas based on them
    schemas = getSchemasForValidators(validators);
  } 
>>>>>>> ecb3278d

  // Create OpenAPI specification
  const spec = routingControllersToSpec(storage, routingControllersOptions, {
    info: {
      title: 'ViBe API Documentation',
      version: '1.0.0',
      description: 'API documentation for the ViBe platform',
      contact: {
        name: 'ViBe Team',
        email: 'support@vibe.com',
      },
    },

    // tags: [
    //   {
    //     name: 'Authentication',
    //     description: 'Operations for user authentication and authorization',
    //   },
    // ],
    // 'x-tagGroups': [{
    //   name: 'Auth Module',
    //   tags: ['Authentication'],
    // }, {
    //   name: 'Courses Module',
    //   tags: [
    //     'Courses',
    //     'Course Versions',
    //     'Course Modules',
    //     'Course Sections',
    //     'Course Items',
    //   ],
    // }],

    //   tags: [
    //     // Authentication section
    //     {
    //       name: 'Authentication',
    //       description: 'Operations for user authentication and authorization',
    //     },

    //     // Course section and sub-components
    //     {
    //       name: 'Courses',
    //       description: 'Operations related to courses management',
    //       'x-displayName': 'Courses',
    //     },
    //     {
    //       name: 'Course Versions',
    //       description: 'Operations for managing different versions of a course',
    //       'x-displayName': 'Versions',
    //       'x-resourceGroup': 'Courses',
    //     },
    //     {
    //       name: 'Course Modules',
    //       description:
    //         'Operations for managing modules within a course version',
    //       'x-displayName': 'Modules',
    //       'x-resourceGroup': 'Courses',
    //     },
    //     {
    //       name: 'Course Sections',
    //       description:
    //         'Operations for managing sections within a course module',
    //       'x-displayName': 'Sections',
    //       'x-resourceGroup': 'Courses',
    //     },
    //     {
    //       name: 'Course Items',
    //       description:
    //         'Operations for managing individual items within a section',
    //       'x-displayName': 'Items',
    //       'x-resourceGroup': 'Courses',
    //     },

    //     // User management section
    //     {
    //       name: 'User Enrollments',
    //       description: 'Operations for managing user enrollments in courses',
    //     },
    //     {
    //       name: 'User Progress',
    //       description: 'Operations for tracking and managing user progress',
    //     },
    //   ],
    //   // Use Scalar's preferred grouping approach
    //   'x-tagGroups': [
    //     {
    //       name: 'Authentication',
    //       tags: ['Authentication'],
    //     },
    //     {
    //       name: 'Course Management',
    //       tags: [
    //         'Courses',
    //         'Course Versions',
    //         'Course Modules',
    //         'Course Sections',
    //         'Course Items',
    //       ],
    //     },
    //     {
    //       name: 'User Management',
    //       tags: ['User Enrollments', 'User Progress'],
    //     },
    //     {
    //       name: 'Data Models',
    //       tags: ['Models'],
    //     },
    //   ],
    components: {
      schemas,
      securitySchemes: {
        bearerAuth: {
          type: 'http',
          scheme: 'bearer',
          bearerFormat: 'JWT',
        },
      },
    },
    servers: getOpenApiServers(),
    security: [
      {
        bearerAuth: [],
      },
    ],
  });

  return spec;
}<|MERGE_RESOLUTION|>--- conflicted
+++ resolved
@@ -128,9 +128,6 @@
     filterMetadataByModulePrefix(appConfig.module);
   }
 
-<<<<<<< HEAD
-  // console.log(storage.controllers[0].route);
-=======
   let schemas: Record<string, any> = {};
   if(validators.length === 0 || appConfig.module === 'all') {
     // If no specific validators are provided, use all class-validator schemas
@@ -141,7 +138,6 @@
     // If specific validators are provided, filter schemas based on them
     schemas = getSchemasForValidators(validators);
   } 
->>>>>>> ecb3278d
 
   // Create OpenAPI specification
   const spec = routingControllersToSpec(storage, routingControllersOptions, {
