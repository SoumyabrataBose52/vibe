--- conflicted
+++ resolved
@@ -111,13 +111,8 @@
 
 export interface IQuestionParameter {
   name: string;
-<<<<<<< HEAD
-  value?: string[] | number[];
-  possibleValues?: string[] | number[];
-=======
   possibleValues: string[];
   type: 'number' | 'string';
->>>>>>> 59691525
 }
 
 export interface IQuestionMetaDetails {
