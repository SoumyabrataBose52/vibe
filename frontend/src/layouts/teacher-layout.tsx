--- conflicted
+++ resolved
@@ -27,12 +27,8 @@
 export default function TeacherLayout() {
   const matches = useMatches();
   const navigate = useNavigate();
-<<<<<<< HEAD
-  const [breadcrumbs, setBreadcrumbs] = useState<BreadcrumbItemment[]>([]);
-=======
   const { user } = useAuthStore(); // 🧠 from store
   const [breadcrumbs, setBreadcrumbs] = useState<BreadcrumbItem[]>([]);
->>>>>>> ff30f3e4
 
   const handleLogout = () => {
     logout();
@@ -40,13 +36,7 @@
   };
 
   useEffect(() => {
-<<<<<<< HEAD
-    const items: BreadcrumbItemment[] = [];
-    
-    // Add Dashboard as first item
-=======
     const items: BreadcrumbItem[] = [];
->>>>>>> ff30f3e4
     items.push({
       label: "Dashboard",
       path: "/teacher",
