"use client"

<<<<<<< HEAD
import { useState } from "react"
import { Mail, User, Shield, Pencil } from "lucide-react"
=======
import { Mail, User, Shield, LogOut } from "lucide-react"
>>>>>>> 3a18d0a7
import { Card, CardContent, CardDescription, CardHeader, CardTitle } from "@/components/ui/card"
import { Avatar, AvatarFallback, AvatarImage } from "@/components/ui/avatar"
import { Badge } from "@/components/ui/badge"
import { Separator } from "@/components/ui/separator"
import { Button } from "@/components/ui/button"
import { useAuthStore } from "@/store/auth-store"
<<<<<<< HEAD
import { Button } from "@/components/ui/button"
import { toast } from "sonner"
import { Input } from "@/components/ui/input"
import { useEditUser } from "@/hooks/hooks"

export default function UserProfile({ role = "student" } : {role?: "student" | "teacher" | "admin"}) {
  const { user, setUser } = useAuthStore()
=======
import { logout } from "@/utils/auth"
import { useNavigate } from "@tanstack/react-router"

export default function UserProfile({ role = "student" } : {role?: "student" | "teacher" | "admin"}) {
  const { user } = useAuthStore()
  const navigate = useNavigate()
    const handleLogout = () => {
      logout();
      navigate({ to: "/auth" });
    };
>>>>>>> 3a18d0a7

  // Fallback data if user is not available
  let firstName = user?.name?.split(" ")[0] || ""
  let lastName = user?.name?.split(" ")[1] || ""
  const displayName = user?.name || `${firstName || ""} ${lastName || ""}`.trim() || (role === "teacher" ? "Teacher" : "Student")
  const displayEmail = user?.email || "No email provided"
  const displayRole = role
  const avatarFallback = (firstName?.[0] || "") + (lastName?.[0] || "") || (displayEmail[0] || "U")
  
  const [editField, setEditField] = useState<"firstName" | "lastName" | (null)> (null)
  const [isSaving, setIsSaving] = useState(false)
  const [newFirstName, setNewFirstName] = useState(firstName || "")
  const [newLastName, setNewLastName] = useState(lastName || "")

  const {mutateAsync: editUser } = useEditUser();

  const handleSave = async () => {
    setIsSaving(true)
    try {
      const payload: { firstName: string; lastName: string } = {
        firstName: newFirstName,
        lastName: newLastName,
      }

      await editUser({ body: payload })

      if (user && user.uid) {
        setUser({
          ...user,
          ...payload,
          name: `${payload.firstName} ${payload.lastName}`,
          uid: user.uid,
        })
      }

      toast.success("Profile updated successfully")
      setEditField(null)
    } catch (error) {
      toast.error("Failed to update profile")
    } finally {
      setIsSaving(false)
    }
  }


  return (
    <div className="flex flex-1 flex-col gap-4 p-4 pt-0">
      <div className="flex flex-col space-y-6">
        <section className="flex flex-col space-y-2">
          <h1 className="text-3xl font-bold tracking-tight">Profile</h1>
          <p className="text-muted-foreground">Your personal information and details</p>
        </section>

        <div className="grid gap-6 md:grid-cols-3">
          {/* Profile Picture & Basic Info */}
          <Card className="relative overflow-hidden">
            <div className="absolute inset-0 bg-gradient-to-br from-blue-50 to-indigo-50 dark:from-blue-950/20 dark:to-indigo-950/20" />
            <CardContent className="relative p-6">
              <div className="flex flex-col items-center space-y-6">
                <div className="relative">
                  <Avatar className="h-28 w-28 ring-4 ring-white dark:ring-gray-800 shadow-xl">
                    <AvatarImage src={user?.avatar || "/placeholder.svg"} alt="Profile" />
                    <AvatarFallback className="text-xl font-semibold bg-gradient-to-br from-blue-500 to-indigo-600 text-white">
                      {avatarFallback.toUpperCase()}
                    </AvatarFallback>
                  </Avatar>
                  <div className="absolute -bottom-2 -right-2">
                    <Badge variant="secondary" className="text-xs px-3 py-1 bg-white dark:bg-gray-800 shadow-lg border">
                      {displayRole}
                    </Badge>
                  </div>
                </div>

                <div className="text-center space-y-2">
                  <h3 className="font-bold text-xl">{displayName}</h3>
                  <p className="text-sm text-muted-foreground flex items-center justify-center gap-2">
                    <Mail className="h-4 w-4" />
                    {displayEmail}
                  </p>
                </div>

                <div className="w-full space-y-4">
                  <Separator />

                  <div className="flex items-center justify-between text-sm">
                    <span className="text-muted-foreground flex items-center gap-2">
                      <Shield className="h-4 w-4" />
                      Account Type
                    </span>
                    <Badge
                      variant={
                        displayRole === "admin" ? "destructive" : displayRole === "teacher" ? "default" : "secondary"
                      }
                      className="px-3 py-1"
                    >
                      {displayRole.charAt(0).toUpperCase() + displayRole.slice(1)}
                    </Badge>
                  </div>

                  <div className="text-center pt-2">
                    <Badge
                      variant="default"
                      className="bg-green-100 text-green-800 dark:bg-green-900 dark:text-green-200 px-4 py-2"
                    >
                      ✓ Active Member
                    </Badge>
                  </div>

                  <div className="text-center pt-4">
                    <Button
                      variant="ghost"
                      size="sm"
                      onClick={handleLogout}
                      className="relative h-9 px-4 text-sm font-medium transition-all duration-300 hover:bg-gradient-to-r hover:from-red-500/10 hover:to-red-400/5 hover:text-red-600 dark:hover:text-red-400 hover:shadow-lg hover:shadow-red-500/10"
                    >
                      <LogOut className="h-4 w-4 mr-2" />
                      Logout
                    </Button>
                  </div>
                </div>
              </div>
            </CardContent>
          </Card>

          {/* Personal Information */}
          <Card className="md:col-span-2">
            <CardHeader>
                <CardTitle className="flex items-center gap-2 text-2xl font-bold">
                <User className="h-6 w-6" />
                Personal Information
                </CardTitle>
              <CardDescription>Your account details and information</CardDescription>
            </CardHeader>
            <CardContent className="space-y-6">
              <div className="grid gap-6 md:grid-cols-2">
                <div className="space-y-4">
                  {/* First Name */}
                  <div className="flex items-center justify-between">
                    <label className="text-sm font-medium text-muted-foreground">First Name</label>
                    <Button variant={"ghost"} size={"icon"} onClick={() => setEditField("firstName")}>
                      <Pencil className="h-4 w-4" />
                    </Button>
                  </div>
                  {editField === "firstName" ? (
                    <div className="flex gap-2 items-center">
                      <Input value={newFirstName} onChange={(e) => setNewFirstName(e.target.value)} />
                      <Button size={"sm"} onClick={handleSave} disabled={isSaving}>
                        {isSaving ? "Saving..." : "Save"}
                      </Button>
                    </div>
                  ) : (
                    <p className="text-base font-medium mt-1">{newFirstName || "Not provided"}</p>
                  )}

                  {/* Last Name */}
                  <div className="flex items-center justify-between">
                    <label className="text-sm font-medium text-muted-foreground">Last Name</label>
                    <Button variant={"ghost"} size={"icon"} onClick={() => setEditField("lastName")}>
                      <Pencil className="h-4 w-4" />
                    </Button>
                  </div>
                  {editField === "lastName" ? (
                    <div className="flex gap-2 items-center">
                      <Input value={newLastName} onChange={(e) => setNewLastName(e.target.value)} />
                      <Button size={"sm"} onClick={handleSave} disabled={isSaving}>
                        {isSaving ? "Saving..." : "Save"}
                      </Button>
                    </div>
                  ) : (
                    <p className="text-base font-medium mt-1">{newLastName || "Not provided"}</p>
                  )}
                </div>

                <div className="space-y-4">
                  <div>
                    <label className="text-sm font-medium text-muted-foreground flex items-center gap-1">
                      <Mail className="h-3 w-3" />
                      Email Address
                    </label>
                    <p className="text-base font-medium mt-1 break-all">{displayEmail}</p>
                  </div>
                </div>
              </div>
            </CardContent>
          </Card>
        </div>

        {/* Learning Stats */}
        
        {role === "student" ? (
            <Card>
            <CardHeader>
                <CardTitle>Learning Statistics</CardTitle>
                <CardDescription>Your progress and achievements</CardDescription>
            </CardHeader>
            <CardContent>
                <div className="grid gap-4 md:grid-cols-4">
                <div className="text-center">
                    <div className="text-2xl font-bold text-primary">3</div>
                    <p className="text-sm text-muted-foreground">Courses Enrolled</p>
                </div>
                <div className="text-center">
                    <div className="text-2xl font-bold text-primary">45</div>
                    <p className="text-sm text-muted-foreground">Lessons Completed</p>
                </div>
                <div className="text-center">
                    <div className="text-2xl font-bold text-primary">72%</div>
                    <p className="text-sm text-muted-foreground">Average Progress</p>
                </div>
                <div className="text-center">
                    <div className="text-2xl font-bold text-primary">7</div>
                    <p className="text-sm text-muted-foreground">Day Streak</p>
                </div>
                </div>
            </CardContent>
            </Card>

        ) : (
            <Card>
            <CardHeader>
                <CardTitle>Teaching Statistics</CardTitle>
                <CardDescription>Your contributions and activities</CardDescription>
            </CardHeader>
            <CardContent>
                <div className="grid gap-4 md:grid-cols-4">
                    <div className="text-center">
                        <div className="text-2xl font-bold text-primary">3</div>
                        <p className="text-sm text-muted-foreground">Courses Created</p>
                    </div>
                    <div className="text-center">
                        <div className="text-2xl font-bold text-primary">10</div>
                        <p className="text-sm text-muted-foreground">Articles</p>
                    </div>
                    <div className="text-center">
                        <div className="text-2xl font-bold text-primary">19</div>
                        <p className="text-sm text-muted-foreground">Blogs</p>
                    </div>
                    <div className="text-center">
                        <div className="text-2xl font-bold text-primary">100</div>
                        <p className="text-sm text-muted-foreground">Assignments Given</p>
                    </div>
                
                </div>
            </CardContent>
          </Card>
        )}
      </div>
    </div>
  )
}<|MERGE_RESOLUTION|>--- conflicted
+++ resolved
@@ -1,26 +1,17 @@
 "use client"
 
-<<<<<<< HEAD
 import { useState } from "react"
 import { Mail, User, Shield, Pencil } from "lucide-react"
-=======
-import { Mail, User, Shield, LogOut } from "lucide-react"
->>>>>>> 3a18d0a7
 import { Card, CardContent, CardDescription, CardHeader, CardTitle } from "@/components/ui/card"
 import { Avatar, AvatarFallback, AvatarImage } from "@/components/ui/avatar"
 import { Badge } from "@/components/ui/badge"
 import { Separator } from "@/components/ui/separator"
 import { Button } from "@/components/ui/button"
 import { useAuthStore } from "@/store/auth-store"
-<<<<<<< HEAD
 import { Button } from "@/components/ui/button"
 import { toast } from "sonner"
 import { Input } from "@/components/ui/input"
 import { useEditUser } from "@/hooks/hooks"
-
-export default function UserProfile({ role = "student" } : {role?: "student" | "teacher" | "admin"}) {
-  const { user, setUser } = useAuthStore()
-=======
 import { logout } from "@/utils/auth"
 import { useNavigate } from "@tanstack/react-router"
 
@@ -31,7 +22,6 @@
       logout();
       navigate({ to: "/auth" });
     };
->>>>>>> 3a18d0a7
 
   // Fallback data if user is not available
   let firstName = user?.name?.split(" ")[0] || ""
