--- conflicted
+++ resolved
@@ -11,7 +11,6 @@
 // import FaceRecognitionIntegrated from '../ai-components/FaceRecognitionIntegrated';
 import useCameraProcessor from '../ai-components/useCameraProcessor';
 import { useReportAnomaly } from '@/lib/api/hooks';
-<<<<<<< HEAD
 
 import { useAuthStore } from '@/lib/store/auth-store';
 import { useCourseStore } from '@/lib/store/course-store';
@@ -35,10 +34,6 @@
     };
   };
 }
-=======
-import { useAuthStore } from '@/lib/store/auth-store';
-import { useCourseStore } from '@/lib/store/course-store';
->>>>>>> ef178b1f
 
 interface FloatingVideoProps {
   isVisible?: boolean;
@@ -99,7 +94,6 @@
   // Get our videoRef and face data from the custom hook
   const { videoRef, modelReady, faces } = useCameraProcessor(1);
 
-<<<<<<< HEAD
   // Helper function to check if a specific proctoring component is enabled
   const isComponentEnabled = useCallback((componentName: string): boolean => {
     if (!settings?.settings?.proctors?.detectors) return false;
@@ -133,17 +127,10 @@
     }
   }, [settings, isBlurDetectionEnabled, isFaceCountDetectionEnabled, isHandGestureDetectionEnabled, isVoiceDetectionEnabled, isFaceRecognitionEnabled, isFocusEnabled]);
 
-=======
->>>>>>> ef178b1f
   // Add the hooks
   const { data, error, mutate: reportAnomaly } = useReportAnomaly();
   const authStore = useAuthStore();
   const courseStore = useCourseStore();
-<<<<<<< HEAD
-
-=======
-  const [anomalyType, setAnomalyType] = useState("");
->>>>>>> ef178b1f
   // Handle face recognition results
   const handleFaceRecognitionResult = useCallback((recognitions: FaceRecognition[]) => {
     console.log('🎯 [FloatingVideo] Face recognition callback triggered with recognitions:', recognitions);
@@ -289,7 +276,6 @@
       if (newPenaltyPoints > 0) {
         setPenaltyPoints((prevPoints) => prevPoints + newPenaltyPoints);
         setPenaltyType(newPenaltyType);
-<<<<<<< HEAD
 
         const anomalyType = newPenaltyType === "Focus" ? "focus": newPenaltyType === "Blur" ? "blurDetection" : newPenaltyType === "Faces Count" ? "faceCountDetection" : newPenaltyType === "Speaking" ? "voiceDetection" : newPenaltyType === "Pre-emptive Thumbs-Up" ? "handGestureDetection" : newPenaltyType === "Failed Thumbs-Up Challenge" ? "handGestureDetection" :  "faceRecognition";
         // here to add the hook
@@ -314,20 +300,10 @@
             anomalyType: anomalyType
         }})
         console.log(data, error)
-=======
-        setAnomalyType(newPenaltyType === "Focus" ? "focus" : newPenaltyType === "Blur" ? "blurDetection" : newPenaltyType === "Faces Count" ? "faceCountDetection" : newPenaltyType === "Speaking" ? "voiceDetection" : newPenaltyType === "Pre-emptive Thumbs-Up" ? "handGestureDetection" : newPenaltyType === "Failed Thumbs-Up Challenge" ? "handGestureDetection" : "faceRecognition");
-        // here to add the hook
-        setAnomaly(true);
-        console.log(data, error)
-      }
-      else{
-        setAnomaly(false);
->>>>>>> ef178b1f
       }
     }, 1000); // Update every second
 
     return () => clearInterval(interval);
-<<<<<<< HEAD
   }, [
     isSpeaking, 
     facesCount, 
@@ -345,11 +321,6 @@
   ]);
   const mul = 7; // For testing purposes, set to 1 for 3 seconds, change to 60 for real-time (2-5 minutes)
   // Random thumbs-up challenge system - only run if gesture detection is enabled
-=======
-  }, [isSpeaking, facesCount, isBlur, isFocused, reportAnomaly, authStore.user?.userId, courseStore.currentCourse]);
-  const mul = 60; // For testing purposes, set to 1 for 3 seconds, change to 60 for real-time (2-5 minutes)
-  // Random thumbs-up challenge system
->>>>>>> ef178b1f
   useEffect(() => {
     if (!isHandGestureDetectionEnabled) return;
     
@@ -411,7 +382,6 @@
 
   // Check for thumbs-up gesture during challenge - only run if gesture detection is enabled
   useEffect(() => {
-<<<<<<< HEAD
     if (!isHandGestureDetectionEnabled || !isThumbsUpChallenge || !gesture) return;
     
     const gestureText = gesture.toLowerCase();
@@ -426,40 +396,15 @@
       // Success - end challenge without penalty
       setIsThumbsUpChallenge(false);
       setThumbsUpCountdown(0);
-=======
-    if (isThumbsUpChallenge && gesture) {
-      const gestureText = gesture.toLowerCase();
-      console.log(`[Challenge] Current gesture detected: "${gesture}" (normalized: "${gestureText}")`);
-
-      // Check for various thumbs-up patterns that MediaPipe might return
-      const isThumbsUp = gestureText.includes("thumb_up") || gestureText === "thumb_up";
-
-      if (isThumbsUp) {
-        console.log("[Challenge] ✅ Thumbs-up detected! Challenge passed.");
-        setDoGesture(false);
-        // Success - end challenge without penalty
-        setIsThumbsUpChallenge(false);
-        setThumbsUpCountdown(0);
-      }
->>>>>>> ef178b1f
     }
   }, [gesture, isThumbsUpChallenge, isHandGestureDetectionEnabled, setDoGesture]);
 
-<<<<<<< HEAD
   // Check if any anomalies are detected - only consider enabled detectors
   const isAnomaliesDetected = (isSpeaking === "Yes" && isVoiceDetectionEnabled) || 
                               (facesCount !== 1 && isFaceCountDetectionEnabled) || 
                               (isBlur === "Yes" && isBlurDetectionEnabled) || 
                               (!isFocused && isFocusEnabled) ||
                               (isThumbsUpChallenge && isHandGestureDetectionEnabled);
-=======
-  // Check if any anomalies are detected (removed gesture condition)
-  const isAnomaliesDetected = isSpeaking === "Yes" ||
-    facesCount !== 1 ||
-    isBlur === "Yes" ||
-    !isFocused ||
-    isThumbsUpChallenge;
->>>>>>> ef178b1f
 
 
   // Smart overlay positioning based on face detection
@@ -950,7 +895,6 @@
 
       {/* AI Components - Only render if enabled in proctoring settings */}
       <div className="hidden">
-<<<<<<< HEAD
         {isBlurDetectionEnabled && (
           <BlurDetection 
             key={`blur-${aiComponentsKey}`}
@@ -983,31 +927,6 @@
             settings={isFaceCountDetectionEnabled, isFaceRecognitionEnabled, isFocusEnabled}
           />
         )}
-=======
-        <BlurDetection
-          key={`blur-${aiComponentsKey}`}
-          videoRef={videoRef}
-          setIsBlur={setIsBlur}
-        />
-        <SpeechDetector
-          key={`speech-${aiComponentsKey}`}
-          setIsSpeaking={setIsSpeaking}
-        />
-        <GestureDetector
-          key={`gesture-${aiComponentsKey}`}
-          videoRef={videoRef}
-          setGesture={setGesture}
-          trigger={true}
-        />
-        <FaceDetectors
-          key={`face-${faceDetectorsKey}`}
-          faces={faces}
-          setIsFocused={setIsFocused}
-          videoRef={videoRef}
-          onRecognitionResult={handleFaceRecognitionResult}
-          onDebugInfoUpdate={handleFaceRecognitionDebugUpdate}
-        />
->>>>>>> ef178b1f
       </div>
 
       {/* Resize Handle - Only show when not collapsed and popped out */}
