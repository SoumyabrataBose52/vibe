import { useState, useEffect, useCallback, useImperativeHandle, forwardRef, useRef } from 'react';
import { Card, CardContent, CardDescription, CardHeader, CardTitle } from "@/components/ui/card";
import { Button } from "@/components/ui/button";
import { Input } from "@/components/ui/input";
import { Label } from "@/components/ui/label";
import { RadioGroup, RadioGroupItem } from "@/components/ui/radio-group";
import { Checkbox } from "@/components/ui/checkbox";
import { Badge } from "@/components/ui/badge";
import { Progress } from "@/components/ui/progress";
import { Separator } from "@/components/ui/separator";
import { Clock, Trophy, ChevronLeft, ChevronRight, RotateCcw, GripVertical, PlayCircle, BookOpen, Target, Timer, Users, AlertCircle, Eye } from "lucide-react";
import { useAttemptQuiz, type QuestionRenderView, useSubmitQuiz, type SubmitQuizResponse, useSaveQuiz, useStartItem, useStopItem } from '@/lib/api/hooks';
import { useAuthStore } from "@/lib/store/auth-store";
import { useCourseStore } from "@/lib/store/course-store";
import MathRenderer from "./math-renderer";

// Utility function to convert buffer to hex string
const bufferToHex = (buffer: number[]) => {
  return Array.from(new Uint8Array(buffer))
    .map((b) => b.toString(16).padStart(2, '0'))
    .join('');
};

// Utility function to preprocess content for math rendering
const preprocessMathContent = (content: string): string => {
  if (!content) return content;
  
  let processedContent = content;
  
  // Ensure math expressions are properly formatted
  // Convert \( \) to $ $ for inline math
  processedContent = processedContent.replace(/\\\((.*?)\\\)/gs, '$$$1$$');
  // Convert \[ \] to $$ $$ for display math
  processedContent = processedContent.replace(/\\\[(.*?)\\\]/gs, '$$$$1$$$$');
  
  // Fix common LaTeX formatting issues
  // Ensure proper escaping for backslashes in math contexts
  processedContent = processedContent.replace(/\$\$(.*?)\$\$/gs, (_, mathContent) => {
    // Clean up the math content - remove extra escaping that might interfere
    const cleanMath = mathContent.replace(/\\n/g, ' ').replace(/\s+/g, ' ').trim();
    return `$$${cleanMath}$$`;
  });
  
  return processedContent;
};

// Enhanced question types based on backend QuestionRenderView
interface QuizQuestion {
  id: string;
  type: 'SELECT_ONE_IN_LOT' | 'SELECT_MANY_IN_LOT' | 'NUMERIC_ANSWER_TYPE' | 'DESCRIPTIVE' | 'ORDER_THE_LOTS';
  question: string;
  options?: string[]; // For lot items
  points: number;
  timeLimit?: number; // in seconds (timeLimitSeconds from backend)
  hint?: string;
  // Additional properties for different question types
  decimalPrecision?: number;
  expression?: string;
  lotItems?: Array<{ text: string; explaination: string; _id: { buffer: { type: string; data: number[] } } | string }>;
}

interface BufferLike {
  buffer: {
    type: string;
    data: number[];
  };
}

<<<<<<< HEAD

interface questionBankRef {
=======
export interface questionBankRef {
>>>>>>> 3de8ab97
  bankId: string; // ObjectId as string
  count: number; // How many questions to pick
  difficulty?: string[]; // Optional filter
  tags?: string[]; // Optional filter
  type?: string; // Optional question type filter
}

interface QuizProps {
  questionBankRefs: questionBankRef[];
  passThreshold: number;
  maxAttempts: number;
  quizType: 'DEADLINE' | 'NO_DEADLINE' | '';
  releaseTime: Date | undefined;
  questionVisibility: number;
  deadline?: Date;
  approximateTimeToComplete: string;
  allowPartialGrading: boolean;
  allowHint: boolean;
  showCorrectAnswersAfterSubmission: boolean;
  showExplanationAfterSubmission: boolean;
  showScoreAfterSubmission: boolean;
  quizId: string | BufferLike;
  doGesture?: boolean;
  onNext?: () => void;
  isProgressUpdating?: boolean;
  attemptId?: string;
  setAttemptId?: (attemptId: string) => void;
}

export interface QuizRef {
  stopItem: () => void;
}

const Quiz = forwardRef<QuizRef, QuizProps>(({
  questionBankRefs,
  passThreshold,
  maxAttempts,
  quizType,
  releaseTime,
  deadline,
  approximateTimeToComplete,
  allowHint,
  showCorrectAnswersAfterSubmission,
  showExplanationAfterSubmission,
  showScoreAfterSubmission,
  quizId,
  doGesture = false,
  onNext,
  isProgressUpdating,
  attemptId,
  setAttemptId,
}, ref) => {
  const [currentQuestionIndex, setCurrentQuestionIndex] = useState(0);
  const [answers, setAnswers] = useState<Record<string, string | number | number[] | string[]>>({});
  const [timeLeft, setTimeLeft] = useState(0);
  const [quizStarted, setQuizStarted] = useState(false);
  const [quizCompleted, setQuizCompleted] = useState(false);
  const [score, setScore] = useState(0);
  const [, setCurrentConnecting] = useState<string | null>(null);
  const [quizQuestions, setQuizQuestions] = useState<QuizQuestion[]>([]);
  const [showHint, setShowHint] = useState(false);
  const processedQuizId = bufferToHex(quizId.buffer.data);
  console.log('Quiz ID:', quizId);
  // Use the quiz attempt hook
  const { mutateAsync: attemptQuiz, isPending, error } = useAttemptQuiz();

  // Use the quiz submit hook
  const { mutateAsync: submitQuiz, isPending: isSubmitting, error: submitError } = useSubmitQuiz();

  // Use the save quiz hook for progress saving
  const { mutateAsync: saveQuiz, isPending: isSaving, error: saveError } = useSaveQuiz();

  // Add submission results state
  const [submissionResults, setSubmissionResults] = useState<SubmitQuizResponse | null>(null);

  // Convert backend QuestionRenderView to frontend QuizQuestion format
  const convertBackendQuestions = (questionRenderViews: QuestionRenderView[]): QuizQuestion[] => {
    return questionRenderViews.map((question) => {
      // Convert BufferId to string using the bufferToHex utility
      let questionId: string;
      if (question._id && typeof question._id === 'object' && 'buffer' in question._id) {
        // Handle BufferId type - convert buffer data to hex string
        questionId = bufferToHex((question._id.buffer.data));
      } else {
        // Handle direct string/ObjectId
        questionId = String(question._id);
      }

      const baseQuestion: QuizQuestion = {
        id: questionId,
        type: question.type as QuizQuestion['type'],
        question: question.text,
        points: question.points,
        timeLimit: question.timeLimitSeconds,
        hint: question.hint
      };

      // Add type-specific properties
      switch (question.type) {
        case 'SELECT_ONE_IN_LOT':
        case 'SELECT_MANY_IN_LOT':
        case 'ORDER_THE_LOTS':
          if ('lotItems' in question) {
            // Map the backend lotItems to frontend format
            baseQuestion.lotItems = question.lotItems.map(item => ({
              text: item.text,
              explaination: '', // This field doesn't exist in LotItem from API
              _id: typeof item._id === 'string' ? item._id : item._id
            }));
            baseQuestion.options = question.lotItems.map(item => item.text);
          }
          break;
        case 'NUMERIC_ANSWER_TYPE':
          if ('decimalPrecision' in question) {
            baseQuestion.decimalPrecision = question.decimalPrecision;
          }
          if ('expression' in question) {
            baseQuestion.expression = question.expression;
          }
          break;
        case 'DESCRIPTIVE':
          // No additional properties needed for descriptive
          break;
        default:
          break;
      }

      return baseQuestion;
    });
  };

  // Get stored attempt ID or fetch from API
  useEffect(() => {
    const storedAttemptId = localStorage.getItem(`quiz-attempt-${processedQuizId}`);
    if (storedAttemptId) {
      setAttemptId(storedAttemptId);

      // Also restore saved answers if they exist
      const storedAnswers = localStorage.getItem(`quiz-answers-${processedQuizId}`);
      if (storedAnswers) {
        try {
          const parsedAnswers = JSON.parse(storedAnswers);
          setAnswers(parsedAnswers);
        } catch (error) {
          console.error('Failed to parse stored answers:', error);
        }
      }

      // Also restore saved questions if they exist
      const storedQuestions = localStorage.getItem(`quiz-questions-${processedQuizId}`);
      if (storedQuestions) {
        try {
          const parsedQuestions = JSON.parse(storedQuestions);
          setQuizQuestions(parsedQuestions);
        } catch (error) {
          console.error('Failed to parse stored questions:', error);
        }
      }
    }
  }, [processedQuizId]);

  // Convert frontend answers to backend SaveQuestion format
  const convertAnswersToSaveFormat = useCallback((): Array<{
    questionId: string;
    questionType: "DESCRIPTIVE" | "SELECT_MANY_IN_LOT" | "ORDER_THE_LOTS" | "NUMERIC_ANSWER_TYPE" | "SELECT_ONE_IN_LOT";
    answer: {
      lotItemId?: string;
      lotItemIds?: string[];
      answerText?: string;
      value?: number;
      orders?: Order[];
    }
  }> => {
    return quizQuestions
      .filter(question => {
        const userAnswer = answers[question.id];
        // Only include questions that have actual answers
        return userAnswer !== undefined && userAnswer !== null && userAnswer !== '';
      })
      .map(question => {
        const userAnswer = answers[question.id];
        const saveAnswer: {
          lotItemId?: string;
          lotItemIds?: string[];
          answerText?: string;
          value?: number;
          orders?: Order[];
        } = {};

        switch (question.type) {
          case 'SELECT_ONE_IN_LOT':
            if (typeof userAnswer === 'number' && question.lotItems) {
              // Get the lot item ID from the selected index
              const selectedLotItem = question.lotItems[userAnswer];
              if (selectedLotItem && selectedLotItem._id) {
                if (typeof selectedLotItem._id === 'string') {
                  saveAnswer.lotItemId = selectedLotItem._id;
                } else if (selectedLotItem._id.buffer && selectedLotItem._id.buffer.data) {
                  // Convert buffer data to hex string
                  const buffer = selectedLotItem._id.buffer.data;
                  saveAnswer.lotItemId = bufferToHex(buffer);
                }
              }
            }
            break;

          case 'SELECT_MANY_IN_LOT':
            if (Array.isArray(userAnswer) && userAnswer.length > 0 && question.lotItems) {
              // Convert indices to lot item IDs
              saveAnswer.lotItemIds = (userAnswer as number[]).map((index: number) => {
                const lotItem = question.lotItems?.[index];
                if (lotItem && lotItem._id) {
                  if (typeof lotItem._id === 'string') {
                    return lotItem._id;
                  } else if (lotItem._id.buffer && lotItem._id.buffer.data) {
                    // Convert buffer data to hex string
                    const buffer = lotItem._id.buffer.data;
                    return bufferToHex(buffer);
                  }
                }
                return index.toString();
              }).filter(id => !id.match(/^\d+$/)); // Filter out failed conversions (pure numbers)
            }
            break;

          case 'DESCRIPTIVE':
            if (typeof userAnswer === 'string' && userAnswer.trim().length > 0) {
              saveAnswer.answerText = userAnswer;
            }
            break;

          case 'NUMERIC_ANSWER_TYPE':
            if (typeof userAnswer === 'number' && !isNaN(userAnswer)) {
              saveAnswer.value = userAnswer;
            }
            break;

          case 'ORDER_THE_LOTS':
            if (Array.isArray(userAnswer) && userAnswer.length > 0) {
              // For ordering, we need to map the ordered items back to their IDs
              const orders = (userAnswer as string[]).map((item: string, idx: number) => {
                // Find the corresponding lot item for this text
                const lotItem = question.lotItems?.find(lotItem => lotItem.text === item);
                let lotItemId: string = item.toString();
                if (lotItem && lotItem._id) {
                  if (typeof lotItem._id === 'string') {
                    lotItemId = lotItem._id;
                  } else if (lotItem._id.buffer && lotItem._id.buffer.data) {
                    // Convert buffer data to hex string
                    const buffer = lotItem._id.buffer.data;
                    lotItemId = bufferToHex(buffer);
                  }
                }
                return {
                  order: idx + 1,
                  lotItemId
                };
              });
              saveAnswer.orders = orders;
            }
            break;
        }

        return {
          questionId: question.id,
          questionType: question.type,
          answer: saveAnswer
        };
      })
      .filter(questionAnswer => {
        // Only include questions that have valid answer data
        const answer = questionAnswer.answer;
        return Object.keys(answer).length > 0 && Object.values(answer).some(value =>
          value !== undefined && value !== null && value !== '' &&
          (!Array.isArray(value) || value.length > 0)
        );
      });
  }, [quizQuestions, answers]);

  const currentQuestion = quizQuestions[currentQuestionIndex];

  function handleSendStartItem() {
    if (!userId || !currentCourse?.itemId) return;
    console.log({
      params: {
        path: {
          userId,
          courseId: currentCourse.courseId,
          courseVersionId: currentCourse.versionId ?? '',
        },
      },
      body: {
        itemId: currentCourse.itemId,
        moduleId: currentCourse.moduleId ?? '',
        sectionId: currentCourse.sectionId ?? '',
      }
    });
    startItem.mutate({
      params: {
        path: {
          userId,
          courseId: currentCourse.courseId,
          courseVersionId: currentCourse.versionId ?? '',
        },
      },
      body: {
        itemId: currentCourse.itemId,
        moduleId: currentCourse.moduleId ?? '',
        sectionId: currentCourse.sectionId ?? '',
      }
    });
    if (startItem.data?.watchItemId) setWatchItemId(startItem.data?.watchItemId);
    itemStartedRef.current = true;
  }

  function handleStopItem() {
    if (!userId || !currentCourse?.itemId || !currentCourse.watchItemId || !itemStartedRef.current) return;
    console.log({
      params: {
        path: {
          userId,
          courseId: currentCourse.courseId,
          courseVersionId: currentCourse.versionId ?? '',
        },
      },
      body: {
        watchItemId: currentCourse.watchItemId,
        itemId: currentCourse.itemId,
        moduleId: currentCourse.moduleId ?? '',
        sectionId: currentCourse.sectionId ?? '',
      }
    });
    stopItem.mutate({
      params: {
        path: {
          userId,
          courseId: currentCourse.courseId,
          courseVersionId: currentCourse.versionId ?? '',
        },
      },
      body: {
        watchItemId: currentCourse.watchItemId,
        itemId: currentCourse.itemId,
        moduleId: currentCourse.moduleId ?? '',
        sectionId: currentCourse.sectionId ?? '',
      }
    });
    itemStartedRef.current = false;
  }

  // ✅ Expose stop function to parent component
  useImperativeHandle(ref, () => ({
    stopItem: handleStopItem
  }));

  // Get user and course data from stores
  const userId = useAuthStore((state) => state.user?.userId);
  const { currentCourse, setWatchItemId } = useCourseStore();
  const startItem = useStartItem();
  const stopItem = useStopItem();
  
  // ✅ Track if item has been started
  const itemStartedRef = useRef(false);

  const completeQuiz = useCallback(async () => {
    if (!attemptId) {
      console.error('No attempt ID available for submission');
      return;
    }

    try {
      // Convert answers to the format expected by the API
      const answersForSubmission = convertAnswersToSaveFormat();

      // Submit the quiz
      const response = await submitQuiz({
        params: { path: { quizId: processedQuizId, attemptId: attemptId } },
        body: { answers: answersForSubmission }
      });

      console.log('Quiz submitted successfully:', response);

      // Store submission results
      setSubmissionResults(response);

      // Update score from server response if available
      if (showScoreAfterSubmission && response.totalScore !== undefined) {
        setScore(response.totalScore);
      } else {
        // Calculate local score as fallback
        let totalScore = 0;
        quizQuestions.forEach(question => {
          const userAnswer = answers[question.id];
          if (userAnswer !== undefined && userAnswer !== null && userAnswer !== '') {
            totalScore += question.points;
          }
        });
        setScore(totalScore);
      }

      setQuizCompleted(true);
      
      // ✅ Stop tracking item when quiz completes
      handleStopItem();
      
      // Clear attempt ID from localStorage since quiz is completed
      localStorage.removeItem(`quiz-attempt-${processedQuizId}`);

      // Also clear saved answers and questions
      localStorage.removeItem(`quiz-answers-${processedQuizId}`);
      localStorage.removeItem(`quiz-questions-${processedQuizId}`);

    } catch (err) {
      console.error('Failed to submit quiz:', err);
      // Still mark as completed for now, but could show error state
      setQuizCompleted(true);
      // ✅ Stop tracking item even if submission fails
      handleStopItem();
    }
  }, [quizQuestions, answers, attemptId, processedQuizId, submitQuiz, convertAnswersToSaveFormat, showScoreAfterSubmission]);

  const handleNextQuestion = useCallback(async () => {
    // Auto-save progress before moving to next question
    if (attemptId && quizQuestions.length > 0) {
      try {
        const answersForSaving = convertAnswersToSaveFormat();
        await saveQuiz({
          params: { path: { quizId: processedQuizId, attemptId: attemptId } },
          body: { answers: answersForSaving }
        });
        console.log('Progress auto-saved successfully');
      } catch (err) {
        console.error('Failed to auto-save progress:', err);
        // Continue with navigation even if save fails
      }
    }

    if (currentQuestionIndex < quizQuestions.length - 1) {
      setCurrentQuestionIndex(prev => prev + 1);
    } else {
      completeQuiz();
    }
  }, [currentQuestionIndex, quizQuestions.length, completeQuiz, attemptId, processedQuizId, saveQuiz, convertAnswersToSaveFormat]);

  // Manual save progress function
  const saveProgress = useCallback(async () => {
    if (!attemptId || quizQuestions.length === 0) {
      console.error('No attempt ID or questions available for saving');
      return;
    }

    try {
      const answersForSaving = convertAnswersToSaveFormat();
      await saveQuiz({
        params: { path: { quizId: processedQuizId, attemptId: attemptId } },
        body: { answers: answersForSaving }
      });
      console.log('Progress saved successfully');
    } catch (err) {
      console.error('Failed to save progress:', err);
    }
  }, [attemptId, quizQuestions, processedQuizId, saveQuiz, convertAnswersToSaveFormat]);

  const startQuiz = async () => {
    try {
      // Check if we already have an attempt ID stored
      let currentAttemptId = localStorage.getItem(`quiz-attempt-${processedQuizId}`);
      let questionsToUse = quizQuestions;

      if (!currentAttemptId) {
        // Call the API to create a new quiz attempt (only once)
        const response = await attemptQuiz({
          params: { path: { quizId: processedQuizId } }
        });
        console.log('Quiz attempt response:', response);
        currentAttemptId = response.attemptId;
        // Store attempt ID in localStorage
        localStorage.setItem(`quiz-attempt-${processedQuizId}`, currentAttemptId);

        // Convert backend questions to frontend format
        const convertedQuestions = convertBackendQuestions(response.questionRenderViews);
        setQuizQuestions(convertedQuestions);
        questionsToUse = convertedQuestions;

        // Store questions in localStorage
        localStorage.setItem(`quiz-questions-${processedQuizId}`, JSON.stringify(convertedQuestions));

        // Clear any previous answers since this is a new attempt
        setAnswers({});
        localStorage.removeItem(`quiz-answers-${processedQuizId}`);
      } else {
        // If we have an attempt ID but no questions loaded, try to load from localStorage
        if (quizQuestions.length === 0) {
          const storedQuestions = localStorage.getItem(`quiz-questions-${processedQuizId}`);
          if (storedQuestions) {
            try {
              const parsedQuestions = JSON.parse(storedQuestions);
              setQuizQuestions(parsedQuestions);
              questionsToUse = parsedQuestions;
            } catch (error) {
              console.error('Failed to parse stored questions:', error);
              // If we can't load questions from storage, we need to restart
              localStorage.removeItem(`quiz-attempt-${processedQuizId}`);
              localStorage.removeItem(`quiz-questions-${processedQuizId}`);
              localStorage.removeItem(`quiz-answers-${processedQuizId}`);
              // Restart the function
              return startQuiz();
            }
          } else {
            // No stored questions, need to restart
            localStorage.removeItem(`quiz-attempt-${processedQuizId}`);
            localStorage.removeItem(`quiz-answers-${processedQuizId}`);
            // Restart the function
            return startQuiz();
          }
        } else {
          questionsToUse = quizQuestions;
        }
      }

      setAttemptId(currentAttemptId);
      console.log('Quiz attempt started with ID:', currentAttemptId);
      setQuizStarted(true);
      setCurrentQuestionIndex(0);

      // Set timer for first question if available
      if (questionsToUse.length > 0 && questionsToUse[0]?.timeLimit) {
        setTimeLeft(questionsToUse[0].timeLimit);
      }

      // ✅ Start tracking item when quiz begins
      handleSendStartItem();
    } catch (err) {
      console.error('Failed to start quiz:', err);
      // Handle error - maybe show a toast or alert
    }
  };

  const handleAnswer = useCallback((answer: string | number | number[] | string[]) => {
    if (currentQuestion) {
      const newAnswers = {
        ...answers,
        [currentQuestion.id]: answer
      };
      setAnswers(newAnswers);

      // Save answers to localStorage
      localStorage.setItem(`quiz-answers-${processedQuizId}`, JSON.stringify(newAnswers));
    }
  }, [currentQuestion, answers, processedQuizId]);

  // Timer effect
  useEffect(() => {
    if (!quizStarted || quizCompleted || timeLeft <= 0 || doGesture) return;

    const timer = setInterval(() => {
      setTimeLeft((prev) => {
        if (prev <= 1) {
          handleNextQuestion();
          return 0;
        }
        return prev - 1;
      });
    }, 1000);

    return () => clearInterval(timer);
  }, [quizStarted, quizCompleted, timeLeft, currentQuestionIndex, handleNextQuestion, doGesture]);

  // Set timer for current question
  useEffect(() => {
    if (quizStarted && currentQuestion?.timeLimit) {
      setTimeLeft(currentQuestion.timeLimit);
    }
  }, [currentQuestionIndex, quizStarted, currentQuestion?.timeLimit]);

  const isAnswerValid = (question: QuizQuestion, answer: string | number | number[] | string[]): boolean => {
    if (answer === undefined || answer === null) return false;

    switch (question.type) {
      case 'SELECT_ONE_IN_LOT': {
        return answer !== undefined && answer !== null;
      }
      case 'SELECT_MANY_IN_LOT': {
        return Array.isArray(answer) && answer.length > 0;
      }
      case 'DESCRIPTIVE': {
        return typeof answer === 'string' && answer.trim().length > 0;
      }
      case 'NUMERIC_ANSWER_TYPE': {
        return typeof answer === 'number' && !isNaN(answer);
      }
      case 'ORDER_THE_LOTS': {
        return Array.isArray(answer) && answer.length === (question.options?.length || 0);
      }
      default:
        return false;
    }
  };

  const formatTime = (seconds: number) => {
    const mins = Math.floor(seconds / 60);
    const secs = seconds % 60;
    return `${mins}:${secs < 10 ? '0' + secs : secs}`;
  };

  const getTotalPoints = () => {
    return quizQuestions.reduce((total, q) => total + q.points, 0);
  };

  const getQuestionTypeLabel = (type: string): string => {
    switch (type) {
      case 'SELECT_ONE_IN_LOT': return 'Single Select';
      case 'SELECT_MANY_IN_LOT': return 'Multiple Select';
      case 'DESCRIPTIVE': return 'Descriptive';
      case 'NUMERIC_ANSWER_TYPE': return 'Numerical';
      case 'ORDER_THE_LOTS': return 'Ranking';
      default: return 'Question';
    }
  };

  const formatUserAnswer = (question: QuizQuestion, answer: string | number | number[] | string[]): string => {
    switch (question.type) {
      case 'SELECT_ONE_IN_LOT':
        if (typeof answer === 'number' && question.options) {
          return question.options[answer] || 'Invalid selection';
        }
        return String(answer);

      case 'SELECT_MANY_IN_LOT':
        if (Array.isArray(answer) && question.options) {
          return (answer as number[]).map((index: number) => question.options?.[index] || 'Invalid').join(', ');
        }
        return String(answer);

      case 'DESCRIPTIVE':
        return String(answer);

      case 'NUMERIC_ANSWER_TYPE':
        return String(answer);

      case 'ORDER_THE_LOTS':
        if (Array.isArray(answer)) {
          return answer.join(' → ');
        }
        return String(answer);

      default:
        return String(answer);
    }
  };
  // Reset connection and hint visibility when changing questions
  useEffect(() => {
    setCurrentConnecting(null);
    setShowHint(false);
  }, [currentQuestionIndex]);

  // Handle drag start for ranking items
  const handleDragStart = useCallback((e: React.DragEvent, index: number) => {
    e.dataTransfer.setData('text/plain', index.toString());
    e.dataTransfer.effectAllowed = 'move';
  }, []);

  // Handle drag over for ranking items
  const handleDragOver = useCallback((e: React.DragEvent) => {
    e.preventDefault();
    e.dataTransfer.dropEffect = 'move';
  }, []);

  // Handle drop for ranking items
  const handleDrop = useCallback((e: React.DragEvent, dropIndex: number) => {
    e.preventDefault();
    const dragIndex = parseInt(e.dataTransfer.getData('text/plain'), 10);

    if (dragIndex === dropIndex) return;

    const currentRanking = [...((answers[currentQuestion.id] as string[]) || currentQuestion.options || [])];
    const dragItem = currentRanking[dragIndex];

    // Remove item from original position
    currentRanking.splice(dragIndex, 1);
    // Insert at new position
    currentRanking.splice(dropIndex, 0, dragItem);

    handleAnswer(currentRanking);
  }, [currentQuestion, answers, handleAnswer]);

  // Quiz not started
  if (!quizStarted) {
    return (
      <div className="mx-auto space-y-8">
        {/* Hero Section */}
        <Card className="border-2 border-primary/20 bg-gradient-to-br from-background to-muted/50">
          <CardHeader className="pb-8">
            <div className="flex items-center justify-between gap-8">
              <div className="flex-1 space-y-4 text-left">
                <div className="w-16 h-16 rounded-full bg-primary/10 flex items-center justify-center">
                  <BookOpen className="w-8 h-8 text-primary" />
                </div>
                <CardTitle className="text-3xl font-bold bg-gradient-to-r from-primary to-primary/60 bg-clip-text text-transparent">
                  Ready to Start Your Quiz?
                </CardTitle>
                <CardDescription className="text-lg text-muted-foreground max-w-lg">
                  Test your knowledge and track your progress. Take your time to read through the information below before starting.
                </CardDescription>
              </div>

              <div className="flex flex-col items-center space-y-4 min-w-fit">
                {deadline && quizType !== 'NO_DEADLINE' && (
                  <Card className="border-amber-200 bg-amber-50 dark:border-amber-800 dark:bg-amber-950/20 min-w-[300px]">
                    <CardContent className="flex items-center space-x-3 px-4 py-0">
                      <AlertCircle className="w-5 h-5 text-amber-600" />
                      <div>
                        <p className="text-sm font-medium text-amber-800 dark:text-amber-200">
                          Deadline: {new Date(deadline).toLocaleDateString()} at {new Date(deadline).toLocaleTimeString()}
                        </p>
                      </div>
                    </CardContent>
                  </Card>
                )}

                <Button
                  onClick={startQuiz}
                  size="lg"
                  className="w-full min-w-[300px] h-14 text-lg font-semibold bg-gradient-to-r from-primary to-primary/80 hover:from-primary/90 hover:to-primary/70 shadow-lg hover:shadow-xl transition-all duration-200"
                  disabled={releaseTime && new Date() < releaseTime || isPending}
                >
                  <PlayCircle className="mr-3 h-6 w-6" />
                  {isPending ? 'Starting Quiz...' :
                    releaseTime && new Date() < releaseTime ? 'Quiz Not Available Yet' : 'Start Quiz Now'}
                </Button>

                {error && (
                  <div className="text-sm text-red-600 text-center max-w-[300px]">
                    Failed to start quiz. Please try again.
                  </div>
                )}

                <p className="text-sm text-muted-foreground text-center max-w-[300px]">
                  Make sure you have a stable internet connection and enough time to complete the quiz.
                </p>
              </div>
            </div>
          </CardHeader>

          <CardContent className="space-y-8">
            {/* Key Stats Grid */}
            <div className="grid grid-cols-2 md:grid-cols-4 gap-4">
              <Card className="text-center p-4 hover:shadow-md transition-shadow">
                <div className="flex flex-col items-center space-y-2">
                  <div className="w-10 h-10 rounded-full bg-blue-100 dark:bg-blue-900/20 flex items-center justify-center">
                    <BookOpen className="w-5 h-5 text-blue-600 dark:text-blue-400" />
                  </div>
                  <div className="text-2xl font-bold text-primary">
                    {
                      Array.isArray(questionBankRefs)
                        ? questionBankRefs.reduce((sum, ref) => sum + (typeof ref === 'object' && ref !== null && 'count' in ref ? (ref as questionBankRef).count || 0 : 1), 0)
                        : 0
                    }
                  </div>
                  <div className="text-sm text-muted-foreground">Questions</div>
                </div>
              </Card>

              <Card className="text-center p-4 hover:shadow-md transition-shadow">
                <div className="flex flex-col items-center space-y-2">
                  <div className="w-10 h-10 rounded-full bg-green-100 dark:bg-green-900/20 flex items-center justify-center">
                    <Target className="w-5 h-5 text-green-600 dark:text-green-400" />
                  </div>
                  <div className="text-2xl font-bold text-primary">{Math.round(passThreshold * 100)}%</div>
                  <div className="text-sm text-muted-foreground">Pass Score</div>
                </div>
              </Card>

              <Card className="text-center p-4 hover:shadow-md transition-shadow">
                <div className="flex flex-col items-center space-y-2">
                  <div className="w-10 h-10 rounded-full bg-purple-100 dark:bg-purple-900/20 flex items-center justify-center">
                    <Users className="w-5 h-5 text-purple-600 dark:text-purple-400" />
                  </div>
                  <div className="text-2xl font-bold text-primary">{maxAttempts}</div>
                  <div className="text-sm text-muted-foreground">Max Attempts</div>
                </div>
              </Card>

              <Card className="text-center p-4 hover:shadow-md transition-shadow">
                <div className="flex flex-col items-center space-y-2">
                  <div className="w-10 h-10 rounded-full bg-orange-100 dark:bg-orange-900/20 flex items-center justify-center">
                    <Timer className="w-5 h-5 text-orange-600 dark:text-orange-400" />
                  </div>
                  <div className="text-2xl font-bold text-primary">{approximateTimeToComplete}</div>
                  <div className="text-sm text-muted-foreground">Est. Time</div>
                </div>
              </Card>
            </div>


          </CardContent>
        </Card>
      </div>
    );
  }

  // Quiz completed
  if (quizCompleted) {
    return (
      <Card className="mx-auto">
        <CardHeader className="text-center">
          <CardTitle className="text-3xl font-bold">Quiz Completed!</CardTitle>
          <CardDescription>Great job! Here are your results.</CardDescription>
        </CardHeader>
        <CardContent className="space-y-6">
          {/* Score Display - only show if allowed */}
          {showScoreAfterSubmission && (
            <div className="text-center space-y-4">
              <div className="text-6xl font-bold text-primary drop-shadow-sm">
                {submissionResults?.totalScore !== undefined && submissionResults?.totalMaxScore !== undefined
                  ? `${submissionResults.totalScore}/${submissionResults.totalMaxScore}`
                  : `${score}/${getTotalPoints()}`
                }
              </div>
              <p className="text-xl text-foreground">
                You scored {submissionResults?.totalScore !== undefined && submissionResults?.totalMaxScore !== undefined
                  ? Math.round((submissionResults.totalScore / submissionResults.totalMaxScore) * 100)
                  : Math.round((score / getTotalPoints()) * 100)
                }%
              </p>

              {/* Grading Status Badge */}
              {submissionResults?.gradingStatus && (
                <Badge
                  variant={
                    submissionResults.gradingStatus === 'PASSED' ? 'default' :
                      submissionResults.gradingStatus === 'FAILED' ? 'destructive' :
                        'secondary'
                  }
                  className="text-lg px-4 py-2"
                >
                  {submissionResults.gradingStatus === 'PASSED' && '🎉 Passed!'}
                  {submissionResults.gradingStatus === 'FAILED' && 'Failed - Try Again'}
                  {submissionResults.gradingStatus === 'PENDING' && '⏳ Pending Review'}
                </Badge>
              )}

              {(submissionResults?.totalScore === submissionResults?.totalMaxScore) && (
                <Badge variant="default" className="text-lg px-4 py-2 bg-gradient-to-r from-primary to-chart-2 text-primary-foreground">
                  Perfect Score! 🎉
                </Badge>
              )}
            </div>
          )}

          <Separator />

          <div>
            <h3 className="text-xl font-semibold mb-4">Question Details</h3>
            <div className="space-y-3">
              {quizQuestions.map((question, index) => {
                const userAnswer = answers[question.id];
                const hasAnswer = userAnswer !== undefined && userAnswer !== null && userAnswer !== '';

                // Find feedback for this question if available
                const questionFeedback = submissionResults?.overallFeedback?.find(
                  feedback => feedback.questionId === question.id
                );

                return (
                  <Card
                    key={question.id}
                    className={
                      questionFeedback
                        ? questionFeedback.status === 'CORRECT'
                          ? 'border-green-200 bg-green-50 dark:border-green-800 dark:bg-green-950/20'
                          : questionFeedback.status === 'PARTIAL'
                            ? 'border-yellow-200 bg-yellow-50 dark:border-yellow-800 dark:bg-yellow-950/20'
                            : 'border-red-200 bg-red-50 dark:border-red-800 dark:bg-red-950/20'
                        : hasAnswer
                          ? 'border-green-200 bg-green-50 dark:border-green-800 dark:bg-green-950/20'
                          : 'border-gray-200'
                    }
                  >
                    <CardContent className="p-4">
                      <div className="flex items-center justify-between">
                        <div className="flex items-center space-x-3">
                          <Badge variant="outline">
                            Q{index + 1}: {getQuestionTypeLabel(question.type)}
                          </Badge>
                          {questionFeedback && (
                            <Badge variant={
                              questionFeedback.status === 'CORRECT' ? 'default' :
                                questionFeedback.status === 'PARTIAL' ? 'secondary' :
                                  'destructive'
                            }>
                              {questionFeedback.status === 'CORRECT' ? '✓ Correct' :
                                questionFeedback.status === 'PARTIAL' ? '◐ Partial' :
                                  '✗ Incorrect'}
                            </Badge>
                          )}
                        </div>
                        <Badge variant={
                          questionFeedback
                            ? questionFeedback.status === 'CORRECT' ? 'default' : 'destructive'
                            : hasAnswer ? 'default' : 'destructive'
                        }>
                          {showScoreAfterSubmission && questionFeedback
                            ? `${questionFeedback.score}/${question.points} Points`
                            : hasAnswer ? `+${question.points}` : '0'
                          }
                        </Badge>
                      </div>
                      <p className="text-sm text-muted-foreground mt-2">
                        <MathRenderer>
                          {preprocessMathContent(question.question)}
                        </MathRenderer>
                      </p>

                      {/* Show user's answer if any */}
                      {hasAnswer && (
                        <div className="mt-3 p-2 bg-blue-50 dark:bg-blue-950/20 rounded">
                          <p className="text-sm font-medium text-blue-700 dark:text-blue-300">
                            Your Answer: {formatUserAnswer(question, userAnswer)}
                          </p>
                        </div>
                      )}

                      {/* Show correct answers if enabled and available */}
                      {showCorrectAnswersAfterSubmission && questionFeedback && (
                        <div className="mt-3 p-2 bg-green-50 dark:bg-green-950/20 rounded">
                          <p className="text-sm font-medium text-green-700 dark:text-green-300">
                            Status: {questionFeedback.status}
                          </p>
                        </div>
                      )}

                      {/* Show explanation if enabled and available */}
                      {showExplanationAfterSubmission && questionFeedback?.answerFeedback && (
                        <div className="mt-3 p-2 bg-amber-50 dark:bg-amber-950/20 rounded">
                          <p className="text-sm font-medium text-amber-700 dark:text-amber-300">
                            <strong>Explanation:</strong> {questionFeedback.answerFeedback}
                          </p>
                        </div>
                      )}
                    </CardContent>
                  </Card>
                );
              })}
            </div>
          </div>

          <div className="text-center">
            <Button
              onClick={() => {
                // Clear localStorage when retaking quiz
                localStorage.removeItem(`quiz-attempt-${processedQuizId}`);
                localStorage.removeItem(`quiz-answers-${processedQuizId}`);
                localStorage.removeItem(`quiz-questions-${processedQuizId}`);
                setQuizStarted(false);
                setQuizCompleted(false);
                setCurrentQuestionIndex(0);
                setAnswers({});
                setScore(0);
                setQuizQuestions([]);
                setAttemptId(null);
                setSubmissionResults(null);
              }}
              variant="outline"
              size="lg"
            >
              <RotateCcw className="mr-2 h-4 w-4" />
              Retake Quiz
            </Button>

            {/* Next Lesson Button for completed quiz */}
            {onNext && (
              <Button
                onClick={onNext}
                disabled={isProgressUpdating}
                className="ml-4 shadow-lg hover:shadow-xl transition-all duration-300 hover:scale-105 bg-gradient-to-r from-primary to-primary/90 hover:from-primary/90 hover:to-primary text-primary-foreground border-0"
                size="lg"
              >
                {isProgressUpdating ? (
                  <>
                    <div className="animate-spin rounded-full h-4 w-4 border-2 border-primary-foreground/30 border-t-primary-foreground mr-2" />
                    Processing
                  </>
                ) : (
                  <>
                    Next Lesson
                    <ChevronRight className="h-4 w-4 ml-2" />
                  </>
                )}
              </Button>
            )}
          </div>
        </CardContent>
      </Card>
    );
  }

  // Quiz in progress
  if (!currentQuestion) {
    return (
      <Card className="mx-auto">
        <CardContent className="p-8 text-center">
          <p className="text-lg text-muted-foreground">Loading questions...</p>
        </CardContent>
      </Card>
    );
  }

  return (
    <Card className="mx-auto">
      <CardHeader>
        <div className="flex justify-between items-center">
          <Badge variant="outline">
            Question {currentQuestionIndex + 1} of {quizQuestions.length}
          </Badge>
          {timeLeft > 0 && (
            <Badge
              variant="secondary"
              className={`font-mono text-lg px-3 py-2 ${timeLeft <= 10 ? 'bg-destructive/20 text-destructive animate-pulse border-destructive/50' : ''}`}
            >
              <Clock className="mr-2 h-4 w-4" />
              {formatTime(timeLeft)}
            </Badge>
          )}
        </div>
        <Progress
          value={((currentQuestionIndex + 1) / quizQuestions.length) * 100}
          className="w-full h-3"
        />
      </CardHeader>

      <CardContent className="space-y-6">
        <div className="space-y-4">
          <div className="flex items-center gap-3">
            <Badge variant={currentQuestion.type === 'SELECT_ONE_IN_LOT' ? 'default' :
              currentQuestion.type === 'SELECT_MANY_IN_LOT' ? 'secondary' :
                currentQuestion.type === 'DESCRIPTIVE' ? 'outline' :
                  currentQuestion.type === 'NUMERIC_ANSWER_TYPE' ? 'destructive' :
                    'secondary'}>
              {getQuestionTypeLabel(currentQuestion.type)}
            </Badge>
            <Badge variant="outline">
              <Trophy className="mr-1 h-3 w-3" />
              {currentQuestion.points} points
            </Badge>
          </div>
          <h2 className="text-2xl font-semibold leading-tight">
            <MathRenderer>
              {preprocessMathContent(currentQuestion.question)}
            </MathRenderer>
          </h2>

          {/* Hint section with reveal button */}
          {allowHint && currentQuestion.hint && (
            <div className="space-y-3">
              <Button
                variant="outline"
                size="sm"
                onClick={() => setShowHint(!showHint)}
                className="w-fit"
              >
                <Eye className="mr-2 h-4 w-4" />
                {showHint ? 'Hide Hint' : 'Reveal Hint'}
              </Button>

              {showHint && (
                <div className="p-3 bg-blue-50 dark:bg-blue-950/20 border border-blue-200 dark:border-blue-800 rounded-lg">
                  <p className="text-sm text-blue-700 dark:text-blue-300">
                    <strong>Hint:</strong> <MathRenderer>{preprocessMathContent(currentQuestion.hint)}</MathRenderer>
                  </p>
                </div>
              )}
            </div>
          )}

          {/* Single Select (SELECT_ONE_IN_LOT) */}
          {currentQuestion.type === 'SELECT_ONE_IN_LOT' && currentQuestion.options && (
            <RadioGroup
              value={answers[currentQuestion.id]?.toString()}
              onValueChange={(value) => handleAnswer(parseInt(value))}
              className="space-y-3"
            >
              {currentQuestion.options.map((option, index) => (
                <Label
                  key={index}
                  htmlFor={`option-${index}`}
                  className="flex items-center space-x-3 rounded-lg border border-border p-4 cursor-pointer w-full hover:bg-accent/50 transition-colors"
                >
                  <RadioGroupItem value={index.toString()} id={`option-${index}`} />
                  <span className="flex-1">
                    <MathRenderer>
                      {preprocessMathContent(option)}
                    </MathRenderer>
                  </span>
                </Label>
              ))}
            </RadioGroup>
          )}

          {/* Multi-Select (SELECT_MANY_IN_LOT) */}
          {currentQuestion.type === 'SELECT_MANY_IN_LOT' && currentQuestion.options && (
            <div className="space-y-3">
              <p className="text-sm text-muted-foreground">Select all that apply:</p>
              {currentQuestion.options.map((option, index) => (
                <Label
                  key={index}
                  htmlFor={`multi-${index}`}
                  className="flex items-center space-x-3 rounded-lg border border-border p-4 hover:bg-accent/50 cursor-pointer w-full transition-colors"
                >
                  <Checkbox
                    id={`multi-${index}`}
                    checked={Array.isArray(answers[currentQuestion.id]) && (answers[currentQuestion.id] as number[]).includes(index)}
                    onCheckedChange={(checked) => {
                      const currentAnswers = Array.isArray(answers[currentQuestion.id]) ? [...(answers[currentQuestion.id] as number[])] : [];
                      if (checked) {
                        handleAnswer([...currentAnswers, index]);
                      } else {
                        handleAnswer(currentAnswers.filter(i => i !== index));
                      }
                    }}
                  />
                  <span className="flex-1">
                    <MathRenderer>
                      {preprocessMathContent(option)}
                    </MathRenderer>
                  </span>
                </Label>
              ))}
            </div>
          )}

          {/* Descriptive Answer */}
          {currentQuestion.type === 'DESCRIPTIVE' && (
            <div className="space-y-2">
              <Label htmlFor="descriptive-answer">Your Answer</Label>
              <Input
                id="descriptive-answer"
                type="text"
                value={(answers[currentQuestion.id] as string) || ''}
                onChange={(e) => handleAnswer(e.target.value)}
                placeholder="Type your answer here"
                className="text-lg"
              />
            </div>
          )}

          {/* Numerical Input (NUMERIC_ANSWER_TYPE) */}
          {currentQuestion.type === 'NUMERIC_ANSWER_TYPE' && (
            <div className="space-y-2">
              <Label htmlFor="numerical-answer">Enter a number</Label>
              <Input
                id="numerical-answer"
                type="number"
                step={currentQuestion.decimalPrecision ? `0.${'0'.repeat(currentQuestion.decimalPrecision - 1)}1` : 'any'}
                value={(answers[currentQuestion.id] as number) || ''}
                onChange={(e) => handleAnswer(parseFloat(e.target.value) || 0)}
                placeholder="Enter a number"
                className="text-lg"
              />
              {currentQuestion.decimalPrecision && (
                <p className="text-xs">
                  Decimal precision: {currentQuestion.decimalPrecision} places
                </p>
              )}
            </div>
          )}

          {/* Ranking Questions (ORDER_THE_LOTS) */}
          {currentQuestion.type === 'ORDER_THE_LOTS' && currentQuestion.options && (
            <div className="space-y-4">
              <p className="text-sm text-muted-foreground">Drag and drop items to rank them:</p>
              <div className="space-y-2">
                {((answers[currentQuestion.id] as string[]) || currentQuestion.options).map((item, index) => (
                  <div
                    key={item}
                    className="flex items-center space-x-3 px-4 py-3 bg-card hover:bg-accent/50 cursor-move transition-colors border border-border rounded-lg"
                    draggable={true}
                    onDragStart={(e) => handleDragStart(e, index)}
                    onDragOver={handleDragOver}
                    onDrop={(e) => handleDrop(e, index)}
                  >
                    <GripVertical className="h-5 w-5 text-muted-foreground" />
                    <Badge variant="outline" className="min-w-[40px] justify-center">
                      {index + 1}
                    </Badge>
                    <span className="flex-1">
                      <MathRenderer>
                        {preprocessMathContent(item)}
                      </MathRenderer>
                    </span>
                  </div>
                ))}
              </div>
            </div>
          )}
        </div>

        <Separator />

        {/* Navigation */}
        <div className="flex justify-between">
          <Button
            variant="outline"
            onClick={() => setCurrentQuestionIndex(prev => Math.max(0, prev - 1))}
            disabled={currentQuestionIndex === 0}
          >
            <ChevronLeft className="mr-2 h-4 w-4" />
            Previous
          </Button>

          <div className="flex gap-2">
            <Button
              variant="outline"
              onClick={saveProgress}
              disabled={isSaving}
            >
              {isSaving ? (
                <>
                  <div className="animate-spin mr-2 h-4 w-4 border-2 border-current border-t-transparent rounded-full" />
                  Saving...
                </>
              ) : (
                'Save Progress'
              )}
            </Button>

            <Button
              onClick={handleNextQuestion}
              disabled={!isAnswerValid(currentQuestion, answers[currentQuestion.id]) || isSubmitting}
            >
              {isSubmitting ? (
                <>
                  <div className="animate-spin mr-2 h-4 w-4 border-2 border-current border-t-transparent rounded-full" />
                  Submitting...
                </>
              ) : (
                <>
                  {currentQuestionIndex === quizQuestions.length - 1 ? 'Finish' : 'Next'}
                  <ChevronRight className="ml-2 h-4 w-4" />
                </>
              )}
            </Button>
          </div>
        </div>

        {/* Show save error if any */}
        {saveError && (
          <div className="mt-4 p-3 bg-yellow-50 dark:bg-yellow-950/20 border border-yellow-200 dark:border-yellow-800 rounded-lg">
            <p className="text-sm text-yellow-700 dark:text-yellow-300">
              <strong>Save Error:</strong> {saveError}
            </p>
          </div>
        )}

        {/* Show submission error if any */}
        {submitError && currentQuestionIndex === quizQuestions.length - 1 && (
          <div className="mt-4 p-3 bg-red-50 dark:bg-red-950/20 border border-red-200 dark:border-red-800 rounded-lg">
            <p className="text-sm text-red-700 dark:text-red-300">
              <strong>Submission Error:</strong> {submitError}
            </p>
          </div>
        )}
      </CardContent>
    </Card>
  );
});

Quiz.displayName = "Quiz";

export default Quiz;<|MERGE_RESOLUTION|>--- conflicted
+++ resolved
@@ -66,12 +66,7 @@
   };
 }
 
-<<<<<<< HEAD
-
-interface questionBankRef {
-=======
 export interface questionBankRef {
->>>>>>> 3de8ab97
   bankId: string; // ObjectId as string
   count: number; // How many questions to pick
   difficulty?: string[]; // Optional filter
