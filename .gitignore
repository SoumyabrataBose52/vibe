# OS Specific
.DS_Store
Thumbs.db

# Ignore database files anywhere in the project
**/lms_db/


# Ignore credentials folder anywhere
**/credentials/

# IDEs and Editors
.idea/
.vscode/
!.vscode/settings.json
*.swp
*.swo

# Logs
*.log
*.tmp

# Environment Variables
.env
.env.*

# Python Bytecode
*.pyc
*.pyo
*.pyd
__pycache__/

# Node Modules (Frontend)
node_modules/

# Docker
*.pid
.env.docker

# Production Builds
/dist
/build

**/coverage/


# Ignore all .py files in migrations folders
# **/migrations/*.py
# Except __init__.py
# !**/migrations/__init__.py

docs/static/openapi
backend/openapi
frontend/openapi.json

# ignore sentry files
.sentryclirc
.sentryclirc.local
.vibe.json

.venv
<<<<<<< HEAD

mcp
frontend/public/models
=======
dist/
>>>>>>> e46cba37
<|MERGE_RESOLUTION|>--- conflicted
+++ resolved
@@ -59,10 +59,7 @@
 .vibe.json
 
 .venv
-<<<<<<< HEAD
 
 mcp
 frontend/public/models
-=======
-dist/
->>>>>>> e46cba37
+dist/